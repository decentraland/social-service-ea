--- conflicted
+++ resolved
@@ -38,11 +38,8 @@
   "dependencies": {
     "@aws-sdk/client-s3": "^3.826.0",
     "@aws-sdk/client-sns": "^3.734.0",
-<<<<<<< HEAD
     "@aws-sdk/client-sqs": "^3.826.0",
-=======
     "@aws-sdk/lib-storage": "^3.826.0",
->>>>>>> 3a135c21
     "@dcl/platform-crypto-middleware": "^1.1.0",
     "@dcl/platform-server-commons": "^0.1.0",
     "@dcl/protocol": "https://sdk-team-cdn.decentraland.org/@dcl/protocol/branch//dcl-protocol-1.0.0-15566887274.commit-72a1f9c.tgz",
