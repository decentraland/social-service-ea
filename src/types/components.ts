--- conflicted
+++ resolved
@@ -235,14 +235,11 @@
 }
 
 export type ICommsGatekeeperComponent = {
-<<<<<<< HEAD
   getPrivateVoiceChatCredentials: (
     roomId: string,
     calleeAddress: string,
     callerAddress: string
   ) => Promise<Record<string, { url: string; token: string }>>
-=======
->>>>>>> ee744252
   isUserInAVoiceChat: (address: string) => Promise<boolean>
   updateUserPrivateMessagePrivacyMetadata: (
     user: string,
