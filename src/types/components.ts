--- conflicted
+++ resolved
@@ -246,11 +246,7 @@
     user: string,
     privateMessagesPrivacy: PrivateMessagesPrivacy
   ) => Promise<void>
-<<<<<<< HEAD
   endPrivateVoiceChat: (callId: string, address: string) => Promise<void>
-=======
-  endPrivateVoiceChat(callId: string, address: string): Promise<void>
->>>>>>> 02a10c94
 }
 
 export type IWebSocketComponent = IBaseComponent & {
