import type {
  IConfigComponent,
  ILoggerComponent,
  IMetricsComponent,
  IFetchComponent,
  IHttpServerComponent
} from '@well-known-components/interfaces'
import { metricDeclarations } from '../metrics'
import { IUWsComponent } from '@well-known-components/uws-http-server'
import { INatsComponent } from '@well-known-components/nats-component/dist/types'
import { IAnalyticsComponent } from '@dcl/analytics-component'
import {
  IFriendsDatabaseComponent,
  IRPCServerComponent,
  IRedisComponent,
  IPubSubComponent,
  IArchipelagoStatsComponent,
  IWorldsStatsComponent,
  IPeersSynchronizer,
  IPeerTrackingComponent,
  ICatalystClientComponent,
  IPublisherComponent,
  ISubscribersContext,
  ITracingComponent,
  ICommsGatekeeperComponent,
  IRpcClient,
  ICacheComponent,
  IStatusCheckComponent,
  ICommunitiesDatabaseComponent,
  IPgComponent,
  ICommunitiesDbHelperComponent,
  IVoiceDatabaseComponent,
  IStorageComponent,
  IStorageHelperComponent,
  IPlacesApiComponent,
  IUpdateHandlerComponent,
  IRewardComponent
} from './components'
import {
  ICommunitiesComponent,
  ICommunityBansComponent,
  ICommunityMembersComponent,
  ICommunityPlacesComponent,
  ICommunityRolesComponent
} from '../logic/community'
import { ISettingsComponent } from '../logic/settings'
import { IVoiceComponent } from '../logic/voice'
import { IReferralComponent } from '../logic/referral'
import { IReferralDatabaseComponent } from './referral-db.type'
import { IQueueComponent } from './sqs.type'
import { IMessageProcessorComponent, IMessageConsumerComponent } from '../logic/sqs'
import { IPeersStatsComponent } from '../logic/peers-stats'
import { IJobComponent } from '../logic/job'
import { AnalyticsEventPayload } from './analytics'

export type GlobalContext = {
  components: BaseComponents
}

export type MetricsDeclaration = keyof typeof metricDeclarations

// components used in every environment
export type BaseComponents = {
  analytics: IAnalyticsComponent<AnalyticsEventPayload>
  archipelagoStats: IArchipelagoStatsComponent
  catalystClient: ICatalystClientComponent
  commsGatekeeper: ICommsGatekeeperComponent
  communities: ICommunitiesComponent
  communitiesDb: ICommunitiesDatabaseComponent
  communityBans: ICommunityBansComponent
  communityMembers: ICommunityMembersComponent
  communityPlaces: ICommunityPlacesComponent
  communityRoles: ICommunityRolesComponent
  config: IConfigComponent
  expirePrivateVoiceChatJob?: IJobComponent
  fetcher: IFetchComponent
  friendsDb: IFriendsDatabaseComponent
  httpServer: IHttpServerComponent<GlobalContext>
  logs: ILoggerComponent
  messageConsumer: IMessageConsumerComponent
  messageProcessor: IMessageProcessorComponent
  metrics: IMetricsComponent<MetricsDeclaration>
  nats: INatsComponent
  peerTracking: IPeerTrackingComponent
  peersStats: IPeersStatsComponent
  peersSynchronizer: IPeersSynchronizer
  pg: IPgComponent
  placesApi: IPlacesApiComponent
  pubsub: IPubSubComponent
  queue: IQueueComponent
  redis: IRedisComponent & ICacheComponent
  referral: IReferralComponent
  referralDb: IReferralDatabaseComponent
  rewards: IRewardComponent
  rpcServer: IRPCServerComponent
  settings: ISettingsComponent
  sns: IPublisherComponent
  statusChecks: IStatusCheckComponent
  storage: IStorageComponent
  subscribersContext: ISubscribersContext
  tracing: ITracingComponent
  updateHandler: IUpdateHandlerComponent
  uwsServer: IUWsComponent
<<<<<<< HEAD
  worldsStats: IWorldsStatsComponent
  settings: ISettingsComponent
=======
>>>>>>> cfd196b3
  voice: IVoiceComponent
  voiceDb: IVoiceDatabaseComponent
  worldsStats: IWorldsStatsComponent
  wsPool: IWSPoolComponent
}

// components used in runtime
export type AppComponents = BaseComponents

// components used in tests
export type TestComponents = BaseComponents & {
  // A fetch component that only hits the test server
  localUwsFetch: IFetchComponent
  localHttpFetch: IFetchComponent
  rpcClient: IRpcClient
  communitiesDbHelper: ICommunitiesDbHelperComponent
  storageHelper: IStorageHelperComponent
}<|MERGE_RESOLUTION|>--- conflicted
+++ resolved
@@ -101,15 +101,9 @@
   tracing: ITracingComponent
   updateHandler: IUpdateHandlerComponent
   uwsServer: IUWsComponent
-<<<<<<< HEAD
-  worldsStats: IWorldsStatsComponent
-  settings: ISettingsComponent
-=======
->>>>>>> cfd196b3
   voice: IVoiceComponent
   voiceDb: IVoiceDatabaseComponent
   worldsStats: IWorldsStatsComponent
-  wsPool: IWSPoolComponent
 }
 
 // components used in runtime
