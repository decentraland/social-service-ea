--- conflicted
+++ resolved
@@ -31,13 +31,9 @@
   ICommunitiesDbHelperComponent,
   IVoiceDatabaseComponent
 } from './components'
-<<<<<<< HEAD
-import { ICommunityComponent } from '../logic/community'
+import { ICommunityComponent, ICommunityRolesComponent } from '../logic/community'
 import { ISettingsComponent } from '../logic/settings'
 import { IVoiceComponent } from '../logic/voice'
-=======
-import { ICommunityComponent, ICommunityRolesComponent } from '../logic/community'
->>>>>>> dcf3fdb7
 
 export type GlobalContext = {
   components: BaseComponents
