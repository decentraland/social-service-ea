import type {
  IConfigComponent,
  ILoggerComponent,
  IMetricsComponent,
  IFetchComponent,
  IHttpServerComponent
} from '@well-known-components/interfaces'
import { metricDeclarations } from '../metrics'
import { IUWsComponent } from '@well-known-components/uws-http-server'
import { INatsComponent } from '@well-known-components/nats-component/dist/types'
import { IAnalyticsComponent } from '@dcl/analytics-component'
import {
  IFriendsDatabaseComponent,
  IRPCServerComponent,
  IRedisComponent,
  IPubSubComponent,
  IArchipelagoStatsComponent,
  IWorldsStatsComponent,
  IPeersSynchronizer,
  IPeerTrackingComponent,
  ICatalystClientComponent,
  IPublisherComponent,
  ISubscribersContext,
  ITracingComponent,
  ICommsGatekeeperComponent,
  IRpcClient,
  ICacheComponent,
  IStatusCheckComponent,
  ICommunitiesDatabaseComponent,
  IPgComponent,
  ICommunitiesDbHelperComponent,
  IVoiceDatabaseComponent,
  IStorageComponent,
  IStorageHelperComponent,
  IPlacesApiComponent,
  IUpdateHandlerComponent,
  IRewardComponent,
<<<<<<< HEAD
  IEmailComponent
=======
  ICdnCacheInvalidatorComponent
>>>>>>> e5d9ce69
} from './components'
import {
  ICommunitiesComponent,
  ICommunityBansComponent,
  ICommunityMembersComponent,
  ICommunityOwnersComponent,
  ICommunityPlacesComponent,
  ICommunityRolesComponent
} from '../logic/community'
import { ISettingsComponent } from '../logic/settings'
import { IVoiceComponent } from '../logic/voice'
import { IReferralComponent } from '../logic/referral'
import { IReferralDatabaseComponent } from './referral-db.type'
import { IQueueComponent } from './sqs.type'
import { IMessageProcessorComponent, IMessageConsumerComponent } from '../logic/sqs'
import { IPeersStatsComponent } from '../logic/peers-stats'
import { IJobComponent } from '../logic/job'
import { IWsPoolComponent } from '../logic/ws-pool'
import { AnalyticsEventPayload } from './analytics'

export type GlobalContext = {
  components: BaseComponents
}

export type MetricsDeclaration = keyof typeof metricDeclarations

// components used in every environment
export type BaseComponents = {
  analytics: IAnalyticsComponent<AnalyticsEventPayload>
  archipelagoStats: IArchipelagoStatsComponent
  catalystClient: ICatalystClientComponent
  commsGatekeeper: ICommsGatekeeperComponent
  communities: ICommunitiesComponent
  communitiesDb: ICommunitiesDatabaseComponent
  communityBans: ICommunityBansComponent
  communityOwners: ICommunityOwnersComponent
  communityMembers: ICommunityMembersComponent
  communityPlaces: ICommunityPlacesComponent
  communityRoles: ICommunityRolesComponent
  config: IConfigComponent
  email: IEmailComponent
  expirePrivateVoiceChatJob?: IJobComponent
  fetcher: IFetchComponent
  friendsDb: IFriendsDatabaseComponent
  httpServer: IHttpServerComponent<GlobalContext>
  logs: ILoggerComponent
  messageConsumer: IMessageConsumerComponent
  messageProcessor: IMessageProcessorComponent
  metrics: IMetricsComponent<MetricsDeclaration>
  nats: INatsComponent
  peerTracking: IPeerTrackingComponent
  peersStats: IPeersStatsComponent
  peersSynchronizer: IPeersSynchronizer
  pg: IPgComponent
  placesApi: IPlacesApiComponent
  pubsub: IPubSubComponent
  queue: IQueueComponent
  redis: IRedisComponent & ICacheComponent
  referral: IReferralComponent
  referralDb: IReferralDatabaseComponent
  rewards: IRewardComponent
  rpcServer: IRPCServerComponent
  settings: ISettingsComponent
  sns: IPublisherComponent
  statusChecks: IStatusCheckComponent
  storage: IStorageComponent
  subscribersContext: ISubscribersContext
  tracing: ITracingComponent
  updateHandler: IUpdateHandlerComponent
  uwsServer: IUWsComponent
  voice: IVoiceComponent
  voiceDb: IVoiceDatabaseComponent
  worldsStats: IWorldsStatsComponent
  wsPool: IWsPoolComponent
  cdnCacheInvalidator: ICdnCacheInvalidatorComponent
}

// components used in runtime
export type AppComponents = BaseComponents

// components used in tests
export type TestComponents = BaseComponents & {
  // A fetch component that only hits the test server
  localUwsFetch: IFetchComponent
  localHttpFetch: IFetchComponent
  rpcClient: IRpcClient
  communitiesDbHelper: ICommunitiesDbHelperComponent
  storageHelper: IStorageHelperComponent
}<|MERGE_RESOLUTION|>--- conflicted
+++ resolved
@@ -35,11 +35,8 @@
   IPlacesApiComponent,
   IUpdateHandlerComponent,
   IRewardComponent,
-<<<<<<< HEAD
-  IEmailComponent
-=======
+  IEmailComponent,
   ICdnCacheInvalidatorComponent
->>>>>>> e5d9ce69
 } from './components'
 import {
   ICommunitiesComponent,
