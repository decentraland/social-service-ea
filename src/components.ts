import { resolve } from 'path'
import {
  createServerComponent,
  createStatusCheckComponent,
  instrumentHttpServerWithPromClientRegistry
} from '@well-known-components/http-server'
import { createConfigComponent, createDotEnvConfigComponent } from '@well-known-components/env-config-provider'
import { createLogComponent } from '@well-known-components/logger'
import { createMetricsComponent } from '@well-known-components/metrics'
import { createFetchComponent } from '@well-known-components/fetch-component'
import { createPgComponent } from './adapters/pg'
import { AppComponents, GlobalContext } from './types'
import { metricDeclarations } from './metrics'
import { createFriendsDBComponent } from './adapters/friends-db'
import { createSubscribersContext, createRpcServerComponent } from './adapters/rpc-server'
import { createRedisComponent } from './adapters/redis'
import { createPubSubComponent } from './adapters/pubsub'
import { createUWsComponent } from '@well-known-components/uws-http-server'
import { createArchipelagoStatsComponent } from './adapters/archipelago-stats'
import { createPeersSynchronizerComponent } from './adapters/peers-synchronizer'
import { createNatsComponent } from '@well-known-components/nats-component'
import { createPeerTrackingComponent } from './adapters/peer-tracking'
import { createCatalystClient } from './adapters/catalyst-client'
import { createSnsComponent } from './adapters/sns'
import { createWSPoolComponent } from './adapters/ws-pool'
import { createWorldsStatsComponent } from './adapters/worlds-stats'
import { createTracingComponent } from './adapters/tracing'
import { createCommsGatekeeperComponent } from './adapters/comms-gatekeeper'
import { createVoiceComponent } from './logic/voice'
import { createSettingsComponent } from './logic/settings'
import { createCommunitiesDBComponent } from './adapters/communities-db'
import { createVoiceDBComponent } from './adapters/voice-db'
import { createCommunityComponent, createCommunityRolesComponent } from './logic/community'
<<<<<<< HEAD
import { createReferralDBComponent } from './adapters/referral-db'
import { createMessageProcessorComponent } from './logic/message-processor'
import { createSqsAdapter } from './adapters/sqs'
import { createMemoryQueueAdapter } from './adapters/memory-queue'
import { createMessagesConsumerComponent } from './logic/message-consumer'
=======
import { createPeersStatsComponent } from './logic/peers-stats'
import { createS3Adapter } from './adapters/s3'
>>>>>>> 3a135c21

// Initialize all the components of the app
export async function initComponents(): Promise<AppComponents> {
  const config = await createDotEnvConfigComponent({ path: ['.env.default', '.env'] })

  const uwsHttpServerConfig = createConfigComponent({
    HTTP_SERVER_PORT: await config.requireString('UWS_SERVER_PORT'), // 5000
    HTTP_SERVER_HOST: await config.requireString('HTTP_SERVER_HOST')
  })

  const apiSeverConfig = createConfigComponent({
    HTTP_SERVER_PORT: await config.requireString('API_HTTP_SERVER_PORT'), // 5001
    HTTP_SERVER_HOST: await config.requireString('HTTP_SERVER_HOST')
  })

  const metrics = await createMetricsComponent(metricDeclarations, { config })
  const logs = await createLogComponent({ metrics, config })
  const tracing = await createTracingComponent({ config, logs })

  const httpServer = await createServerComponent<GlobalContext>(
    { config: apiSeverConfig, logs },
    {
      cors: {
        methods: ['GET', 'HEAD', 'OPTIONS', 'DELETE', 'POST', 'PUT', 'PATCH'],
        maxAge: 86400
      }
    }
  )
  const uwsServer = await createUWsComponent({ config: uwsHttpServerConfig, logs })
  const statusChecks = await createStatusCheckComponent({ server: httpServer, config })

  const fetcher = createFetchComponent()

  await instrumentHttpServerWithPromClientRegistry({ server: httpServer, metrics, config, registry: metrics.registry! })

  let databaseUrl: string | undefined = await config.getString('PG_COMPONENT_PSQL_CONNECTION_STRING')
  if (!databaseUrl) {
    const dbUser = await config.requireString('PG_COMPONENT_PSQL_USER')
    const dbDatabaseName = await config.requireString('PG_COMPONENT_PSQL_DATABASE')
    const dbPort = await config.requireString('PG_COMPONENT_PSQL_PORT')
    const dbHost = await config.requireString('PG_COMPONENT_PSQL_HOST')
    const dbPassword = await config.requireString('PG_COMPONENT_PSQL_PASSWORD')
    databaseUrl = `postgres://${dbUser}:${dbPassword}@${dbHost}:${dbPort}/${dbDatabaseName}`
  }

  const pg = await createPgComponent(
    { logs, config, metrics },
    {
      migration: {
        databaseUrl,
        dir: resolve(__dirname, 'migrations'),
        migrationsTable: 'pgmigrations',
        ignorePattern: '.*\\.map',
        direction: 'up'
      }
    }
  )

  const friendsDb = createFriendsDBComponent({ pg, logs })
  const communitiesDb = createCommunitiesDBComponent({ pg, logs })
  const referralDb = await createReferralDBComponent({ pg, logs })
  const redis = await createRedisComponent({ logs, config })
  const pubsub = createPubSubComponent({ logs, redis })
  const archipelagoStats = await createArchipelagoStatsComponent({ logs, config, fetcher, redis })
  const worldsStats = await createWorldsStatsComponent({ logs, redis })
  const nats = await createNatsComponent({ logs, config })
  const commsGatekeeper = await createCommsGatekeeperComponent({ logs, config, fetcher })
  const catalystClient = await createCatalystClient({ config, fetcher, logs })
  const settings = await createSettingsComponent({ friendsDb })
  const voiceDb = await createVoiceDBComponent({ pg, config })
  const voice = await createVoiceComponent({ logs, voiceDb, friendsDb, commsGatekeeper, settings, pubsub })
  const sns = await createSnsComponent({ config })
  const storage = await createS3Adapter({ config })
  const subscribersContext = createSubscribersContext()
  const peersStats = createPeersStatsComponent({ archipelagoStats, worldsStats })
  const rpcServer = await createRpcServerComponent({
    logs,
    commsGatekeeper,
    friendsDb,
    pubsub,
    uwsServer,
    config,
    catalystClient,
    sns,
    subscribersContext,
    metrics,
    settings,
    voice,
    peersStats
  })
  const wsPool = await createWSPoolComponent({ metrics, config, redis, logs })
  const peersSynchronizer = await createPeersSynchronizerComponent({ logs, archipelagoStats, redis, config })
  const peerTracking = await createPeerTrackingComponent({ logs, pubsub, nats, redis, config, worldsStats })
  const communityRoles = createCommunityRolesComponent({ communitiesDb, logs })
  const community = await createCommunityComponent({
    communitiesDb,
    catalystClient,
    communityRoles,
    logs,
    peersStats,
    storage,
    config
  })

  const sqsEndpoint = await config.getString('AWS_SQS_ENDPOINT')
  const queue = sqsEndpoint ? await createSqsAdapter(sqsEndpoint) : createMemoryQueueAdapter()

  const messageProcessor = await createMessageProcessorComponent({ logs, referralDb })

  const messageConsumer = createMessagesConsumerComponent({
    logs,
    queue,
    messageProcessor
  })

  return {
    archipelagoStats,
    catalystClient,
    commsGatekeeper,
    community,
    communityRoles,
    communitiesDb,
    config,
    fetcher,
    friendsDb,
    httpServer,
    logs,
    messageConsumer,
    messageProcessor,
    metrics,
    nats,
    peerTracking,
    peersStats,
    peersSynchronizer,
    pg,
    pubsub,
    queue,
    redis,
    referralDb,
    rpcServer,
    settings,
    sns,
    statusChecks,
    storage,
    subscribersContext,
    tracing,
    uwsServer,
<<<<<<< HEAD
    voice,
    voiceDb,
    worldsStats,
    wsPool
=======
    voiceDb,
    voice,
    wsPool,
    worldsStats
>>>>>>> 3a135c21
  }
}<|MERGE_RESOLUTION|>--- conflicted
+++ resolved
@@ -31,16 +31,13 @@
 import { createCommunitiesDBComponent } from './adapters/communities-db'
 import { createVoiceDBComponent } from './adapters/voice-db'
 import { createCommunityComponent, createCommunityRolesComponent } from './logic/community'
-<<<<<<< HEAD
 import { createReferralDBComponent } from './adapters/referral-db'
 import { createMessageProcessorComponent } from './logic/message-processor'
 import { createSqsAdapter } from './adapters/sqs'
 import { createMemoryQueueAdapter } from './adapters/memory-queue'
 import { createMessagesConsumerComponent } from './logic/message-consumer'
-=======
 import { createPeersStatsComponent } from './logic/peers-stats'
 import { createS3Adapter } from './adapters/s3'
->>>>>>> 3a135c21
 
 // Initialize all the components of the app
 export async function initComponents(): Promise<AppComponents> {
@@ -188,16 +185,9 @@
     subscribersContext,
     tracing,
     uwsServer,
-<<<<<<< HEAD
-    voice,
-    voiceDb,
-    worldsStats,
-    wsPool
-=======
     voiceDb,
     voice,
     wsPool,
     worldsStats
->>>>>>> 3a135c21
   }
 }