--- conflicted
+++ resolved
@@ -29,12 +29,8 @@
 import { createVoiceComponent } from './logic/voice'
 import { createSettingsComponent } from './logic/settings'
 import { createCommunitiesDBComponent } from './adapters/communities-db'
-<<<<<<< HEAD
-import { createCommunityComponent } from './logic/community'
 import { createVoiceDBComponent } from './adapters/voice-db'
-=======
 import { createCommunityComponent, createCommunityRolesComponent } from './logic/community'
->>>>>>> dcf3fdb7
 
 // Initialize all the components of the app
 export async function initComponents(): Promise<AppComponents> {
