import { resolve } from 'path'
import {
  createServerComponent,
  createStatusCheckComponent,
  instrumentHttpServerWithPromClientRegistry
} from '@well-known-components/http-server'
import { createConfigComponent, createDotEnvConfigComponent } from '@well-known-components/env-config-provider'
import { createLogComponent } from '@well-known-components/logger'
import { createMetricsComponent } from '@well-known-components/metrics'
import { createFetchComponent } from '@well-known-components/fetch-component'
import { createPgComponent } from './adapters/pg'
import { AppComponents, GlobalContext } from './types'
import { metricDeclarations } from './metrics'
import { createFriendsDBComponent } from './adapters/friends-db'
import { createSubscribersContext, createRpcServerComponent } from './adapters/rpc-server'
import { createRedisComponent } from './adapters/redis'
import { createPubSubComponent } from './adapters/pubsub'
import { createUWsComponent } from '@well-known-components/uws-http-server'
import { createArchipelagoStatsComponent } from './adapters/archipelago-stats'
import { createPeersSynchronizerComponent } from './adapters/peers-synchronizer'
import { createNatsComponent } from '@well-known-components/nats-component'
import { createPeerTrackingComponent } from './adapters/peer-tracking'
import { createCatalystClient } from './adapters/catalyst-client'
import { createSnsComponent } from './adapters/sns'
import { createWSPoolComponent } from './adapters/ws-pool'
import { createWorldsStatsComponent } from './adapters/worlds-stats'
import { createTracingComponent } from './adapters/tracing'
import { createCommsGatekeeperComponent } from './adapters/comms-gatekeeper'
import { createVoiceComponent } from './logic/voice'
import { createSettingsComponent } from './logic/settings'
import { createCommunitiesDBComponent } from './adapters/communities-db'
import { createVoiceDBComponent } from './adapters/voice-db'
import {
  createCommunityBansComponent,
  createCommunityComponent,
  createCommunityMembersComponent,
  createCommunityRolesComponent
} from './logic/community'
import { createReferralDBComponent } from './adapters/referral-db'
import { createReferralComponent } from './logic/referral'
import { createMessageProcessorComponent, createMessagesConsumerComponent } from './logic/sqs'
import { createSqsAdapter } from './adapters/sqs'
import { createMemoryQueueAdapter } from './adapters/memory-queue'
import { createPeersStatsComponent } from './logic/peers-stats'
import { createS3Adapter } from './adapters/s3'
import { createCommunityPlacesComponent } from './logic/community'
import { createJobComponent } from './logic/job'
import { createPlacesApiAdapter } from './adapters/places-api'
import { createAnalyticsComponent, Environment } from './logic/analytics'
import { AnalyticsEventPayload } from './types/analytics'

// Initialize all the components of the app
export async function initComponents(): Promise<AppComponents> {
  const config = await createDotEnvConfigComponent({ path: ['.env.default', '.env'] })

  const uwsHttpServerConfig = createConfigComponent({
    HTTP_SERVER_PORT: await config.requireString('UWS_SERVER_PORT'), // 5000
    HTTP_SERVER_HOST: await config.requireString('HTTP_SERVER_HOST')
  })

  const apiSeverConfig = createConfigComponent({
    HTTP_SERVER_PORT: await config.requireString('API_HTTP_SERVER_PORT'), // 5001
    HTTP_SERVER_HOST: await config.requireString('HTTP_SERVER_HOST')
  })

  const metrics = await createMetricsComponent(metricDeclarations, { config })
  const logs = await createLogComponent({ metrics, config })
  const tracing = await createTracingComponent({ config, logs })

  const httpServer = await createServerComponent<GlobalContext>(
    { config: apiSeverConfig, logs },
    {
      cors: {
        methods: ['GET', 'HEAD', 'OPTIONS', 'DELETE', 'POST', 'PUT', 'PATCH'],
        maxAge: 86400
      }
    }
  )
  const uwsServer = await createUWsComponent({ config: uwsHttpServerConfig, logs })
  const statusChecks = await createStatusCheckComponent({ server: httpServer, config })

  const fetcher = createFetchComponent()

  await instrumentHttpServerWithPromClientRegistry({ server: httpServer, metrics, config, registry: metrics.registry! })

  let databaseUrl: string | undefined = await config.getString('PG_COMPONENT_PSQL_CONNECTION_STRING')
  if (!databaseUrl) {
    const dbUser = await config.requireString('PG_COMPONENT_PSQL_USER')
    const dbDatabaseName = await config.requireString('PG_COMPONENT_PSQL_DATABASE')
    const dbPort = await config.requireString('PG_COMPONENT_PSQL_PORT')
    const dbHost = await config.requireString('PG_COMPONENT_PSQL_HOST')
    const dbPassword = await config.requireString('PG_COMPONENT_PSQL_PASSWORD')
    databaseUrl = `postgres://${dbUser}:${dbPassword}@${dbHost}:${dbPort}/${dbDatabaseName}`
  }
  const serverName = 'social-service'
  const privateVoiceChatJobInterval = await config.requireNumber('PRIVATE_VOICE_CHAT_JOB_INTERVAL')
  const analyticsApiUrl = await config.requireString('ANALYTICS_API_URL')
  const analyticsApiToken = await config.requireString('ANALYTICS_API_TOKEN')
  const env = (await config.requireString('ENV')) as Environment

  const pg = await createPgComponent(
    { logs, config, metrics },
    {
      migration: {
        databaseUrl,
        dir: resolve(__dirname, 'migrations'),
        migrationsTable: 'pgmigrations',
        ignorePattern: '.*\\.map',
        direction: 'up'
      }
    }
  )

  const friendsDb = createFriendsDBComponent({ pg, logs })
  const communitiesDb = createCommunitiesDBComponent({ pg, logs })
  const referralDb = await createReferralDBComponent({ pg, logs })
<<<<<<< HEAD
  const referral = await createReferralComponent({ referralDb, logs })
  const analytics = await createAnalyticsComponent<AnalyticsEventPayload>(
    { logs, fetch: fetcher },
    serverName,
    env,
    analyticsApiUrl,
    analyticsApiToken
  )
=======
  const sns = await createSnsComponent({ config })
  const referral = await createReferralComponent({ referralDb, logs, sns })
>>>>>>> 725c9d2b

  const placesApi = await createPlacesApiAdapter({ fetcher, config })
  const redis = await createRedisComponent({ logs, config })
  const pubsub = createPubSubComponent({ logs, redis })
  const archipelagoStats = await createArchipelagoStatsComponent({ logs, config, fetcher, redis })
  const worldsStats = await createWorldsStatsComponent({ logs, redis })
  const nats = await createNatsComponent({ logs, config })
  const commsGatekeeper = await createCommsGatekeeperComponent({ logs, config, fetcher })
  const catalystClient = await createCatalystClient({ config, fetcher, logs })
  const settings = await createSettingsComponent({ friendsDb })
  const voiceDb = await createVoiceDBComponent({ pg, config })
<<<<<<< HEAD
  const voice = await createVoiceComponent({
    logs,
    config,
    voiceDb,
    friendsDb,
    commsGatekeeper,
    settings,
    pubsub,
    analytics
  })
  const sns = await createSnsComponent({ config })
=======
  const voice = await createVoiceComponent({ logs, config, voiceDb, friendsDb, commsGatekeeper, settings, pubsub })
>>>>>>> 725c9d2b
  const storage = await createS3Adapter({ config })
  const subscribersContext = createSubscribersContext()
  const peersStats = createPeersStatsComponent({ archipelagoStats, worldsStats })
  const rpcServer = await createRpcServerComponent({
    logs,
    commsGatekeeper,
    friendsDb,
    pubsub,
    uwsServer,
    config,
    catalystClient,
    sns,
    subscribersContext,
    metrics,
    settings,
    voice,
    peersStats
  })
  const wsPool = await createWSPoolComponent({ metrics, config, redis, logs })
  const peersSynchronizer = await createPeersSynchronizerComponent({ logs, archipelagoStats, redis, config })
  const peerTracking = await createPeerTrackingComponent({ logs, pubsub, nats, redis, config, worldsStats })
  const communityRoles = createCommunityRolesComponent({ communitiesDb, logs })
  const communityPlaces = await createCommunityPlacesComponent({ communitiesDb, communityRoles, logs, placesApi })
  const communityMembers = await createCommunityMembersComponent({
    communitiesDb,
    communityRoles,
    logs,
    catalystClient,
    peersStats
  })
  const communityBans = await createCommunityBansComponent({ communitiesDb, communityRoles, logs, catalystClient })
  const communities = await createCommunityComponent({
    communitiesDb,
    catalystClient,
    communityRoles,
    communityPlaces,
    logs,
    storage,
    config
  })

  const expirePrivateVoiceChatJob = createJobComponent(
    { logs },
    voice.expirePrivateVoiceChat,
    privateVoiceChatJobInterval,
    { repeat: true }
  )
  const sqsEndpoint = await config.getString('AWS_SQS_ENDPOINT')
  const queue = sqsEndpoint ? await createSqsAdapter(sqsEndpoint) : createMemoryQueueAdapter()

  const messageProcessor = await createMessageProcessorComponent({ logs, referral })

  const messageConsumer = createMessagesConsumerComponent({
    logs,
    queue,
    messageProcessor
  })

  return {
    analytics,
    archipelagoStats,
    catalystClient,
    commsGatekeeper,
    communities,
    communityMembers,
    communityBans,
    communityPlaces,
    communityRoles,
    communitiesDb,
    config,
    fetcher,
    friendsDb,
    httpServer,
    logs,
    messageConsumer,
    messageProcessor,
    metrics,
    nats,
    expirePrivateVoiceChatJob,
    peerTracking,
    peersStats,
    peersSynchronizer,
    pg,
    pubsub,
    queue,
    redis,
    referral,
    referralDb,
    rpcServer,
    settings,
    sns,
    statusChecks,
    storage,
    subscribersContext,
    tracing,
    uwsServer,
    voiceDb,
    voice,
    wsPool,
    worldsStats,
    placesApi
  }
}<|MERGE_RESOLUTION|>--- conflicted
+++ resolved
@@ -114,8 +114,6 @@
   const friendsDb = createFriendsDBComponent({ pg, logs })
   const communitiesDb = createCommunitiesDBComponent({ pg, logs })
   const referralDb = await createReferralDBComponent({ pg, logs })
-<<<<<<< HEAD
-  const referral = await createReferralComponent({ referralDb, logs })
   const analytics = await createAnalyticsComponent<AnalyticsEventPayload>(
     { logs, fetch: fetcher },
     serverName,
@@ -123,10 +121,8 @@
     analyticsApiUrl,
     analyticsApiToken
   )
-=======
   const sns = await createSnsComponent({ config })
   const referral = await createReferralComponent({ referralDb, logs, sns })
->>>>>>> 725c9d2b
 
   const placesApi = await createPlacesApiAdapter({ fetcher, config })
   const redis = await createRedisComponent({ logs, config })
@@ -138,7 +134,6 @@
   const catalystClient = await createCatalystClient({ config, fetcher, logs })
   const settings = await createSettingsComponent({ friendsDb })
   const voiceDb = await createVoiceDBComponent({ pg, config })
-<<<<<<< HEAD
   const voice = await createVoiceComponent({
     logs,
     config,
@@ -149,10 +144,6 @@
     pubsub,
     analytics
   })
-  const sns = await createSnsComponent({ config })
-=======
-  const voice = await createVoiceComponent({ logs, config, voiceDb, friendsDb, commsGatekeeper, settings, pubsub })
->>>>>>> 725c9d2b
   const storage = await createS3Adapter({ config })
   const subscribersContext = createSubscribersContext()
   const peersStats = createPeersStatsComponent({ archipelagoStats, worldsStats })
