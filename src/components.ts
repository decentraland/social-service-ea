import { resolve } from 'path'
import {
  createServerComponent,
  createStatusCheckComponent,
  instrumentHttpServerWithPromClientRegistry
} from '@well-known-components/http-server'
import { createConfigComponent, createDotEnvConfigComponent } from '@well-known-components/env-config-provider'
import { createLogComponent } from '@well-known-components/logger'
import { createMetricsComponent } from '@well-known-components/metrics'
import { createFetchComponent } from '@well-known-components/fetch-component'
import { createPgComponent } from './adapters/pg'
import { AppComponents, GlobalContext } from './types'
import { metricDeclarations } from './metrics'
import { createFriendsDBComponent } from './adapters/friends-db'
import { createSubscribersContext, createRpcServerComponent } from './adapters/rpc-server'
import { createRedisComponent } from './adapters/redis'
import { createPubSubComponent } from './adapters/pubsub'
import { createUWsComponent } from '@well-known-components/uws-http-server'
import { createArchipelagoStatsComponent } from './adapters/archipelago-stats'
import { createPeersSynchronizerComponent } from './adapters/peers-synchronizer'
import { createNatsComponent } from '@well-known-components/nats-component'
import { createPeerTrackingComponent } from './adapters/peer-tracking'
import { createCatalystClient } from './adapters/catalyst-client'
import { createSnsComponent } from './adapters/sns'
import { createWSPoolComponent } from './adapters/ws-pool'
import { createWorldsStatsComponent } from './adapters/worlds-stats'
import { createTracingComponent } from './adapters/tracing'
import { createCommsGatekeeperComponent } from './adapters/comms-gatekeeper'
import { createVoiceComponent } from './logic/voice'
import { createSettingsComponent } from './logic/settings'
import { createCommunitiesDBComponent } from './adapters/communities-db'
import { createVoiceDBComponent } from './adapters/voice-db'
import { createCommunityComponent, createCommunityRolesComponent } from './logic/community'
<<<<<<< HEAD
import { createPeersStatsComponent } from './logic/peers-stats'
=======
import { createS3Adapter } from './adapters/s3'
>>>>>>> 71d5f49a

// Initialize all the components of the app
export async function initComponents(): Promise<AppComponents> {
  const config = await createDotEnvConfigComponent({ path: ['.env.default', '.env'] })
  const uwsHttpServerConfig = createConfigComponent({
    HTTP_SERVER_PORT: await config.requireString('UWS_HTTP_SERVER_PORT'),
    HTTP_SERVER_HOST: await config.requireString('HTTP_SERVER_HOST')
  })

  const metrics = await createMetricsComponent(metricDeclarations, { config })
  const logs = await createLogComponent({ metrics, config })
  const tracing = await createTracingComponent({ config, logs })

  const httpServer = await createServerComponent<GlobalContext>(
    { config, logs },
    {
      cors: {
        methods: ['GET', 'HEAD', 'OPTIONS', 'DELETE', 'POST', 'PUT'],
        maxAge: 86400
      }
    }
  )
  const uwsServer = await createUWsComponent({ config: uwsHttpServerConfig, logs })
  const statusChecks = await createStatusCheckComponent({ server: httpServer, config })

  const fetcher = createFetchComponent()

  await instrumentHttpServerWithPromClientRegistry({ server: httpServer, metrics, config, registry: metrics.registry! })

  let databaseUrl: string | undefined = await config.getString('PG_COMPONENT_PSQL_CONNECTION_STRING')
  if (!databaseUrl) {
    const dbUser = await config.requireString('PG_COMPONENT_PSQL_USER')
    const dbDatabaseName = await config.requireString('PG_COMPONENT_PSQL_DATABASE')
    const dbPort = await config.requireString('PG_COMPONENT_PSQL_PORT')
    const dbHost = await config.requireString('PG_COMPONENT_PSQL_HOST')
    const dbPassword = await config.requireString('PG_COMPONENT_PSQL_PASSWORD')
    databaseUrl = `postgres://${dbUser}:${dbPassword}@${dbHost}:${dbPort}/${dbDatabaseName}`
  }

  const pg = await createPgComponent(
    { logs, config, metrics },
    {
      migration: {
        databaseUrl,
        dir: resolve(__dirname, 'migrations'),
        migrationsTable: 'pgmigrations',
        ignorePattern: '.*\\.map',
        direction: 'up'
      }
    }
  )

  const friendsDb = createFriendsDBComponent({ pg, logs })
  const communitiesDb = createCommunitiesDBComponent({ pg, logs })

  const redis = await createRedisComponent({ logs, config })
  const pubsub = createPubSubComponent({ logs, redis })
  const archipelagoStats = await createArchipelagoStatsComponent({ logs, config, fetcher, redis })
  const worldsStats = await createWorldsStatsComponent({ logs, redis })
  const nats = await createNatsComponent({ logs, config })
  const commsGatekeeper = await createCommsGatekeeperComponent({ logs, config, fetcher })
  const catalystClient = await createCatalystClient({ config, fetcher, logs })
  const settings = await createSettingsComponent({ friendsDb })
  const voiceDb = await createVoiceDBComponent({ pg, config })
  const voice = await createVoiceComponent({ logs, voiceDb, friendsDb, commsGatekeeper, settings, pubsub })
  const sns = await createSnsComponent({ config })
  const storage = await createS3Adapter({ config })
  const subscribersContext = createSubscribersContext()
  const peersStats = createPeersStatsComponent({ archipelagoStats, worldsStats })
  const rpcServer = await createRpcServerComponent({
    logs,
    commsGatekeeper,
    friendsDb,
    pubsub,
    uwsServer,
    config,
    catalystClient,
    sns,
    subscribersContext,
    metrics,
    settings,
    voice,
    peersStats
  })
  const wsPool = await createWSPoolComponent({ metrics, config, redis, logs })
  const peersSynchronizer = await createPeersSynchronizerComponent({ logs, archipelagoStats, redis, config })
  const peerTracking = await createPeerTrackingComponent({ logs, pubsub, nats, redis, config, worldsStats })
  const communityRoles = createCommunityRolesComponent({ communitiesDb, logs })
<<<<<<< HEAD
  const community = createCommunityComponent({ communitiesDb, catalystClient, communityRoles, logs, peersStats })
=======
  const community = createCommunityComponent({ communitiesDb, catalystClient, communityRoles, logs, storage })
>>>>>>> 71d5f49a

  return {
    archipelagoStats,
    catalystClient,
    commsGatekeeper,
    community,
    communityRoles,
    config,
    friendsDb,
    communitiesDb,
    fetcher,
    httpServer,
    logs,
    metrics,
    nats,
    peerTracking,
    peersStats,
    peersSynchronizer,
    pg,
    pubsub,
    redis,
    rpcServer,
    settings,
    sns,
    statusChecks,
    subscribersContext,
    tracing,
    uwsServer,
    voiceDb,
<<<<<<< HEAD
    voice,
    wsPool,
    worldsStats
=======
    settings,
    storage
>>>>>>> 71d5f49a
  }
}<|MERGE_RESOLUTION|>--- conflicted
+++ resolved
@@ -31,11 +31,8 @@
 import { createCommunitiesDBComponent } from './adapters/communities-db'
 import { createVoiceDBComponent } from './adapters/voice-db'
 import { createCommunityComponent, createCommunityRolesComponent } from './logic/community'
-<<<<<<< HEAD
 import { createPeersStatsComponent } from './logic/peers-stats'
-=======
 import { createS3Adapter } from './adapters/s3'
->>>>>>> 71d5f49a
 
 // Initialize all the components of the app
 export async function initComponents(): Promise<AppComponents> {
@@ -124,11 +121,14 @@
   const peersSynchronizer = await createPeersSynchronizerComponent({ logs, archipelagoStats, redis, config })
   const peerTracking = await createPeerTrackingComponent({ logs, pubsub, nats, redis, config, worldsStats })
   const communityRoles = createCommunityRolesComponent({ communitiesDb, logs })
-<<<<<<< HEAD
-  const community = createCommunityComponent({ communitiesDb, catalystClient, communityRoles, logs, peersStats })
-=======
-  const community = createCommunityComponent({ communitiesDb, catalystClient, communityRoles, logs, storage })
->>>>>>> 71d5f49a
+  const community = createCommunityComponent({
+    communitiesDb,
+    catalystClient,
+    communityRoles,
+    logs,
+    peersStats,
+    storage
+  })
 
   return {
     archipelagoStats,
@@ -154,17 +154,13 @@
     settings,
     sns,
     statusChecks,
+    storage,
     subscribersContext,
     tracing,
     uwsServer,
     voiceDb,
-<<<<<<< HEAD
     voice,
     wsPool,
     worldsStats
-=======
-    settings,
-    storage
->>>>>>> 71d5f49a
   }
 }