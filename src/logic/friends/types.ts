--- conflicted
+++ resolved
@@ -10,16 +10,15 @@
 }
 
 export interface IFriendsComponent {
+  blockUser(blockerAddress: string, blockedAddress: string): Promise<BlockedUser>
+  getBlockedUsers(
+    userAddress: string
+  ): Promise<{ blockedUsers: BlockedUserWithDate[]; blockedProfiles: Profile[]; total: number }>
+  getBlockingStatus(userAddress: string): Promise<{ blockedUsers: string[]; blockedByUsers: string[] }>
   getFriendsProfiles(
     userAddress: EthAddress,
     pagination?: Pagination
   ): Promise<{ friendsProfiles: Profile[]; total: number }>
-  blockUser(blockerAddress: string, blockedAddress: string): Promise<BlockedUser>
-<<<<<<< HEAD
-  getBlockedUsers(
-    userAddress: string
-  ): Promise<{ blockedUsers: BlockedUserWithDate[]; blockedProfiles: Profile[]; total: number }>
-  getBlockingStatus(userAddress: string): Promise<{ blockedUsers: string[]; blockedByUsers: string[] }>
   getFriendshipStatus(loggedUserAddress: string, userAddress: string): Promise<FriendshipStatus>
   getMutualFriendsProfiles(
     requesterAddress: string,
@@ -34,7 +33,5 @@
     userAddress: string,
     pagination?: Pagination
   ): Promise<{ requests: FriendshipRequest[]; profiles: Profile[]; total: number }>
-=======
   unblockUser(blockerAddress: string, blockedAddress: string): Promise<Profile>
->>>>>>> 78c0fc72
 }