--- conflicted
+++ resolved
@@ -69,7 +69,6 @@
 
       return { profile, blockedAt }
     },
-<<<<<<< HEAD
     getBlockedUsers: async (
       userAddress: string
     ): Promise<{ blockedUsers: BlockedUserWithDate[]; blockedProfiles: Profile[]; total: number }> => {
@@ -153,7 +152,6 @@
         profiles: sentRequestedProfiles,
         total: sentRequestsCount
       }
-=======
     unblockUser: async (blockerAddress: string, blockedAddress: string): Promise<Profile> => {
       const profile = await catalystClient.getProfile(blockedAddress)
 
@@ -189,7 +187,6 @@
       ])
 
       return profile
->>>>>>> 78c0fc72
     }
   }
 }