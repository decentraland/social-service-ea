--- conflicted
+++ resolved
@@ -1,11 +1,7 @@
 import { EthAddress } from '@dcl/schemas'
 import { Action, AppComponents, BlockedUserWithDate, FriendshipRequest } from '../../types'
 import { BlockedUser, IFriendsComponent } from './types'
-<<<<<<< HEAD
-import { Pagination, FriendshipStatus } from '@dcl/protocol/out-js/decentraland/social_service/v2/social_service_v2.gen'
-=======
 import { FriendshipStatus, Pagination } from '@dcl/protocol/out-js/decentraland/social_service/v2/social_service_v2.gen'
->>>>>>> ed21bc3f
 import { Profile } from 'dcl-catalyst-client/dist/client/specs/lambdas-client'
 import { BLOCK_UPDATES_CHANNEL, FRIENDSHIP_UPDATES_CHANNEL } from '../../adapters/pubsub'
 import { ProfileNotFoundError } from './errors'
@@ -103,7 +99,6 @@
     getFriendshipStatus: async (loggedUserAddress: string, userAddress: string): Promise<FriendshipStatus> => {
       const lastFriendshipAction = await friendsDb.getLastFriendshipActionByUsers(loggedUserAddress, userAddress)
       return getFriendshipRequestStatus(lastFriendshipAction, loggedUserAddress)
-<<<<<<< HEAD
     },
     getMutualFriendsProfiles: async (
       requesterAddress: string,
@@ -157,8 +152,6 @@
         profiles: sentRequestedProfiles,
         total: sentRequestsCount
       }
-=======
->>>>>>> ed21bc3f
     }
   }
 }