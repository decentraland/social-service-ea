--- conflicted
+++ resolved
@@ -88,15 +88,6 @@
     const onlineSubscribers = rpcContext.getSubscribersAddresses()
     const friends = await db.getOnlineFriends(update.address, onlineSubscribers)
 
-<<<<<<< HEAD
-    logger.debug('Processing connectivity update:', {
-      update: JSON.stringify(update),
-      subscribersCount: onlineSubscribers.length,
-      friendsCount: friends.length
-    })
-
-=======
->>>>>>> d44b5205
     friends.forEach(({ address: friendAddress }) => {
       const emitter = rpcContext.getOrAddSubscriber(friendAddress)
       if (emitter) {
