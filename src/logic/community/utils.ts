--- conflicted
+++ resolved
@@ -7,11 +7,8 @@
   CommunityWithUserInformation,
   CommunityWithMembersCountAndFriends,
   CommunityPublicInformation,
-<<<<<<< HEAD
-  CommunityWithMembersCountAndVoiceChatStatus
-=======
+  CommunityWithMembersCountAndVoiceChatStatus,
   CommunityWithOwnerName
->>>>>>> 7078c86b
 } from './types'
 import { Profile } from 'dcl-catalyst-client/dist/client/specs/lambdas-client'
 import { getFriendshipRequestStatus } from '../friendships'
@@ -36,8 +33,7 @@
 }
 
 export const toCommunityWithMembersCount = (
-<<<<<<< HEAD
-  community: Community & { role: CommunityRole },
+  community: CommunityWithOwnerName & { role: CommunityRole },
   membersCount: number,
   voiceChatStatus: {
     isActive: boolean
@@ -50,14 +46,6 @@
     ownerAddress: community.ownerAddress,
     membersCount,
     voiceChatStatus
-=======
-  community: CommunityWithOwnerName & { role: CommunityRole },
-  membersCount: number
-): CommunityWithMembersCount => {
-  return withMembersCount({
-    ...community,
-    membersCount
->>>>>>> 7078c86b
   })
 }
 
