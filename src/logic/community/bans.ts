--- conflicted
+++ resolved
@@ -49,15 +49,14 @@
 
       if (doesTargetUserBelongsToCommunity) {
         await communitiesDb.kickMemberFromCommunity(communityId, targetAddress)
-<<<<<<< HEAD
+
         await communitiesDb.unlikePostsFromCommunity(communityId, targetAddress)
-=======
+
         analytics.fireEvent(AnalyticsEvent.BAN_MEMBER_FROM_COMMUNITY, {
           community_id: communityId,
           banner_user_id: bannerAddress.toLowerCase(),
           target_user_id: targetAddress.toLowerCase()
         })
->>>>>>> d696089b
       }
 
       await communitiesDb.banMemberFromCommunity(communityId, bannerAddress, targetAddress)
