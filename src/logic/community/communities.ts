--- conflicted
+++ resolved
@@ -520,11 +520,7 @@
     },
 
     updateEditorChoice: async (communityId: string, userAddress: EthAddress, editorsChoice: boolean): Promise<void> => {
-<<<<<<< HEAD
-      const community = await communitiesDb.getCommunity(communityId, userAddress)
-=======
       const community = await communitiesDb.getCommunity(communityId)
->>>>>>> 88aad775
       if (!community) {
         throw new CommunityNotFoundError(communityId)
       }
@@ -542,11 +538,7 @@
         editorsChoice: editorsChoice ? 'true' : 'false'
       })
 
-<<<<<<< HEAD
-      await communitiesDb.setEditorChoice(communityId, editorsChoice)
-=======
       await communitiesDb.updateCommunity(communityId, { editors_choice: editorsChoice })
->>>>>>> 88aad775
     },
 
     getCommunityInvites: async (inviter: EthAddress, invitee: EthAddress): Promise<Community[]> => {
