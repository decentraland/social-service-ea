import { NotAuthorizedError } from '@dcl/platform-server-commons'
import { AppComponents, CommunityRole } from '../../types'
import { CommunityNotFoundError } from './errors'
import { FeatureFlag } from '../../adapters/feature-flags'
import {
  CommunityWithUserInformationAndVoiceChat,
  GetCommunitiesOptions,
  GetCommunitiesWithTotal,
  ICommunitiesComponent,
  CommunityPublicInformationWithVoiceChat,
  AggregatedCommunityWithMemberAndVoiceChatData,
  MemberCommunity,
  Community,
  CommunityUpdates,
  AggregatedCommunity,
  CommunityPrivacyEnum,
  CommunityForModeration,
  CommunityMember
} from './types'
import {
  isOwner,
  toCommunityWithMembersCount,
  toCommunityResultsWithVoiceChat,
  toPublicCommunity,
  toPublicCommunityWithVoiceChat
} from './utils'
import { isErrorWithMessage } from '../../utils/errors'
import { EthAddress, Events } from '@dcl/schemas'
import { COMMUNITY_MEMBER_STATUS_UPDATES_CHANNEL } from '../../adapters/pubsub'
import { ConnectivityStatus } from '@dcl/protocol/out-js/decentraland/social_service/v2/social_service_v2.gen'

export function createCommunityComponent(
  components: Pick<
    AppComponents,
    | 'communitiesDb'
    | 'catalystClient'
    | 'communityRoles'
    | 'communityPlaces'
    | 'communityEvents'
    | 'cdnCacheInvalidator'
    | 'communityOwners'
    | 'communityBroadcaster'
    | 'communityThumbnail'
    | 'cdnCacheInvalidator'
    | 'commsGatekeeper'
    | 'communityComplianceValidator'
    | 'pubsub'
    | 'featureFlags'
    | 'logs'
  >
): ICommunitiesComponent {
  const {
    communitiesDb,
    catalystClient,
    communityRoles,
    communityPlaces,
    communityEvents,
    communityOwners,
    communityBroadcaster,
    communityThumbnail,
    cdnCacheInvalidator,
    commsGatekeeper,
    communityComplianceValidator,
    pubsub,
    featureFlags,
    logs
  } = components

  const logger = logs.getLogger('community-component')

  /**
   * Helper function to filter communities with active voice chat using batch API
   * Only returns communities with active voice chat that the user has permission to see:
   * - Public communities with active voice chat
   * - Private communities with active voice chat where user is a member
   * @param communities - Array of communities to filter
   * @returns Promise<T[]> - Filtered array containing only communities with active voice chat that user can access
   */
  async function filterCommunitiesWithActiveVoiceChat<
    T extends { id: string; privacy?: CommunityPrivacyEnum; role?: CommunityRole }
  >(communities: T[]): Promise<T[]> {
    if (communities.length === 0) {
      return communities
    }

    try {
      const communitiesWithActiveVoiceChat = await commsGatekeeper.getAllActiveCommunityVoiceChats()
      return communities.filter((community) => {
        const isCommunityVoiceChatActive = !!communitiesWithActiveVoiceChat.find((c) => c.communityId === community.id)

        // If privacy/role info is available, check membership for private communities
        if (community.privacy === CommunityPrivacyEnum.Private && community.role === CommunityRole.None) {
          return false // Private community where user is not a member
        }

        return isCommunityVoiceChatActive
      })
    } catch (error) {
      logger.warn('Error filtering communities by voice chat status', {
        error: isErrorWithMessage(error) ? error.message : 'Unknown error'
      })
      return [] // If batch call fails, return empty array for safety
    }
  }

  /**
   * Helper function to get voice chat statuses with error handling
   * @param communityIds - Array of community IDs
   * @returns Promise<Record<string, any>> - Voice chat statuses or empty object if error
   */
  async function getVoiceChatStatuses(communityIds: string[]): Promise<Record<string, any>> {
    try {
      return (await commsGatekeeper.getCommunitiesVoiceChatStatus(communityIds)) || {}
    } catch (error) {
      logger.warn('Error getting voice chat statuses for communities', {
        error: isErrorWithMessage(error) ? error.message : 'Unknown error'
      })
      return {}
    }
  }

  return {
    getCommunity: async (
      id: string,
      options: {
        as?: EthAddress
      }
    ): Promise<AggregatedCommunityWithMemberAndVoiceChatData> => {
      const [community, membersCount, voiceChatStatus] = await Promise.all([
        communitiesDb.getCommunity(id, options?.as),
        communitiesDb.getCommunityMembersCount(id),
        commsGatekeeper.getCommunityVoiceChatStatus(id)
      ])

      if (!community) {
        throw new CommunityNotFoundError(id)
      }

      const [thumbnail, ownerName, isHostingLiveEvent] = await Promise.all([
        communityThumbnail.getThumbnail(community.id),
        communityOwners.getOwnerName(community.ownerAddress, community.id),
        communityEvents.isCurrentlyHostingEvents(community.id)
      ])

      if (thumbnail) {
        community.thumbnails = {
          raw: thumbnail
        }
      }

      return toCommunityWithMembersCount({ ...community, ownerName, isHostingLiveEvent }, membersCount, voiceChatStatus)
    },

    getCommunities: async (
      userAddress: string,
      options: GetCommunitiesOptions
    ): Promise<GetCommunitiesWithTotal<Omit<CommunityWithUserInformationAndVoiceChat, 'isHostingLiveEvent'>>> => {
      const [communities, total] = await Promise.all([
        communitiesDb.getCommunities(userAddress, options),
        communitiesDb.getCommunitiesCount(userAddress, options)
      ])

<<<<<<< HEAD
      const [communityOwnersNames, thumbnailMap] = await Promise.all([
        communityOwners.getOwnersNames(communities.map((c) => c.ownerAddress)),
        communityThumbnail.getThumbnails(communities.map((c) => c.id))
      ])

      const communitiesWithThumbnails = communities.map((community) => ({
        community,
        thumbnail: thumbnailMap[community.id]
      }))

=======
      const [communityOwnersNames, communitiesWithThumbnails] = await Promise.all([
        communityOwners.getOwnersNames(communities.map((c) => c.ownerAddress)),
        Promise.all(
          communities.map(async (community) => {
            const thumbnail = await communityThumbnail.getThumbnail(community.id)
            return { community, thumbnail }
          })
        )
      ])

>>>>>>> 312cf275
      const communitiesWithThumbnailsAndOwnerNames = communitiesWithThumbnails.map(({ community, thumbnail }) => {
        const result = { ...community, ownerName: communityOwnersNames[community.ownerAddress] }

        if (thumbnail) {
          result.thumbnails = {
            raw: thumbnail
          }
        }

        return result
      })

      // Filter by active voice chat if requested
      const filteredCommunities = options.onlyWithActiveVoiceChat
        ? await filterCommunitiesWithActiveVoiceChat(communitiesWithThumbnailsAndOwnerNames)
        : communitiesWithThumbnailsAndOwnerNames

      const friendsAddresses = Array.from(new Set(filteredCommunities.flatMap((community) => community.friends)))

      const [friendsProfiles, voiceChatStatuses] = await Promise.all([
        catalystClient.getProfiles(friendsAddresses),
        getVoiceChatStatuses(filteredCommunities.map((c) => c.id))
      ])

      return {
        communities: toCommunityResultsWithVoiceChat(filteredCommunities, friendsProfiles, voiceChatStatuses),
        total: options.onlyWithActiveVoiceChat ? filteredCommunities.length : total
      }
    },

    getCommunitiesPublicInformation: async (
      options: GetCommunitiesOptions
    ): Promise<GetCommunitiesWithTotal<Omit<CommunityPublicInformationWithVoiceChat, 'isHostingLiveEvent'>>> => {
      const { search } = options
      const [communities, total] = await Promise.all([
        communitiesDb.getCommunitiesPublicInformation(options),
        communitiesDb.getPublicCommunitiesCount({ search })
      ])

<<<<<<< HEAD
      const [communityOwnersNames, thumbnailMap] = await Promise.all([
        communityOwners.getOwnersNames(communities.map((c) => c.ownerAddress)),
        communityThumbnail.getThumbnails(communities.map((c) => c.id))
      ])

      const communitiesWithThumbnails = communities.map((community) => ({
        community,
        thumbnail: thumbnailMap[community.id]
      }))
=======
      const [communityOwnersNames, communitiesWithThumbnails] = await Promise.all([
        communityOwners.getOwnersNames(communities.map((c) => c.ownerAddress)),
        Promise.all(
          communities.map(async (community) => {
            const thumbnail = await communityThumbnail.getThumbnail(community.id)
            return { community, thumbnail }
          })
        )
      ])
>>>>>>> 312cf275

      const communitiesWithThumbnailsAndOwnerNames = communitiesWithThumbnails.map(({ community, thumbnail }) => {
        const result = { ...community, ownerName: communityOwnersNames[community.ownerAddress] }

        if (thumbnail) {
          result.thumbnails = {
            raw: thumbnail
          }
        }

        return result
      })

      // Filter by active voice chat if requested
      const filteredCommunities = options.onlyWithActiveVoiceChat
        ? await filterCommunitiesWithActiveVoiceChat(communitiesWithThumbnailsAndOwnerNames)
        : communitiesWithThumbnailsAndOwnerNames

      const voiceChatStatuses = await getVoiceChatStatuses(filteredCommunities.map((c) => c.id))

      return {
        communities: filteredCommunities.map((community) =>
          toPublicCommunityWithVoiceChat(toPublicCommunity(community), voiceChatStatuses[community.id] || null)
        ),
        total: options.onlyWithActiveVoiceChat ? filteredCommunities.length : total
      }
    },

    getMemberCommunities: async (
      memberAddress: string,
      options: Pick<GetCommunitiesOptions, 'pagination' | 'roles'>
    ): Promise<GetCommunitiesWithTotal<MemberCommunity>> => {
      const [communities, total] = await Promise.all([
        communitiesDb.getMemberCommunities(memberAddress, options),
        communitiesDb.getCommunitiesCount(memberAddress, { onlyMemberOf: true, roles: options.roles })
      ])

      return { communities, total }
    },

    createCommunity: async (
      community: Omit<Community, 'id' | 'active' | 'thumbnails'>,
      thumbnail?: Buffer,
      placeIds: string[] = []
    ): Promise<AggregatedCommunity> => {
      const ownedNames = await catalystClient.getOwnedNames(community.ownerAddress, {
        pageSize: '1'
      })

      if (ownedNames.length === 0) {
        throw new NotAuthorizedError(`The user ${community.ownerAddress} doesn't have any names`)
      }

      const ownerName: string = await communityOwners.getOwnerName(community.ownerAddress)

      if (placeIds.length > 0) {
        await communityPlaces.validateOwnership(placeIds, community.ownerAddress)
      }

      await communityComplianceValidator.validateCommunityContent({
        name: community.name,
        description: community.description,
        thumbnailBuffer: thumbnail
      })

      const newCommunity = await communitiesDb.createCommunity({
        ...community,
        owner_address: community.ownerAddress,
        private: community.privacy === CommunityPrivacyEnum.Private,
        active: true
      })

      await communitiesDb.addCommunityMember({
        communityId: newCommunity.id,
        memberAddress: community.ownerAddress,
        role: CommunityRole.Owner
      })

      if (placeIds.length > 0) {
        await communityPlaces.addPlaces(newCommunity.id, community.ownerAddress, placeIds)
      }

      logger.info('Community created', {
        communityId: newCommunity.id,
        name: newCommunity.name,
        owner: community.ownerAddress.toLowerCase(),
        amountOfPlacesAssociated: placeIds.length
      })

      if (thumbnail) {
        const thumbnailUrl = await communityThumbnail.uploadThumbnail(newCommunity.id, thumbnail)

        logger.info('Thumbnail stored', { thumbnailUrl, communityId: newCommunity.id, size: thumbnail.length })
        newCommunity.thumbnails = {
          raw: communityThumbnail.buildThumbnailUrl(newCommunity.id)
        }
      }

      return {
        ...newCommunity,
        isHostingLiveEvent: false,
        ownerName
      }
    },

    deleteCommunity: async (id: string, userAddress: string): Promise<void> => {
      const community = await communitiesDb.getCommunity(id, userAddress)

      if (!community) {
        throw new CommunityNotFoundError(id)
      }

      const ownerDeletingOwnedCommunity = isOwner(community, userAddress)

      const globalModerators =
        (await featureFlags.getVariants<string[]>(FeatureFlag.COMMUNITIES_GLOBAL_MODERATORS)) || []

      if (!ownerDeletingOwnedCommunity && !globalModerators.includes(userAddress.toLowerCase())) {
        throw new NotAuthorizedError("The user doesn't have permission to delete this community")
      }

      await communitiesDb.deleteCommunity(id)

      const thumbnailUrl = (await communityThumbnail.getThumbnail(id)) || 'N/A'

      setImmediate(async () => {
        if (ownerDeletingOwnedCommunity) {
          await communityBroadcaster.broadcast({
            type: Events.Type.COMMUNITY,
            subType: Events.SubType.Community.DELETED,
            key: id,
            timestamp: Date.now(),
            metadata: {
              id,
              name: community.name,
              thumbnailUrl
            }
          })
        } else {
          await communityBroadcaster.broadcast({
            type: Events.Type.COMMUNITY,
            subType: Events.SubType.Community.DELETED_CONTENT_VIOLATION,
            key: id,
            timestamp: Date.now(),
            metadata: {
              id,
              name: community.name,
              ownerAddress: community.ownerAddress,
              thumbnailUrl
            }
          })
        }

        const members: CommunityMember[] = []
        let hasMore = true
        let offset = 0
        while (hasMore) {
          const membersBatch = await communitiesDb.getCommunityMembers(id, { pagination: { limit: 100, offset } })
          members.push(...membersBatch)
          if (membersBatch.length < 100) {
            hasMore = false
          } else {
            offset += 100
          }
        }

        await Promise.all(
          members.map(async (member) =>
            pubsub.publishInChannel(COMMUNITY_MEMBER_STATUS_UPDATES_CHANNEL, {
              communityId: id,
              memberAddress: member.memberAddress,
              status: ConnectivityStatus.OFFLINE
            })
          )
        )
      })
    },

    updateCommunity: async (
      communityId: string,
      userAddress: EthAddress,
      updates: CommunityUpdates
    ): Promise<Community> => {
      const existingCommunity = await communitiesDb.getCommunity(communityId, userAddress)
      if (!existingCommunity) {
        throw new CommunityNotFoundError(communityId)
      }

      await communityRoles.validatePermissionToEditCommunity(communityId, userAddress)
      if (updates.name && updates.name.trim() !== existingCommunity.name.trim()) {
        await communityRoles.validatePermissionToEditCommunityName(communityId, userAddress)
      }

      if (Object.keys(updates).length === 0) {
        return {
          id: existingCommunity.id,
          name: existingCommunity.name,
          description: existingCommunity.description,
          ownerAddress: existingCommunity.ownerAddress,
          privacy: existingCommunity.privacy,
          active: existingCommunity.active
        }
      }

      const { placeIds, thumbnailBuffer, ...restUpdates } = updates
      const isUpdatingPrivacy = updates.privacy && updates.privacy !== existingCommunity.privacy

      if (placeIds && placeIds.length > 0) {
        const uniquePlaceIds = Array.from(new Set(placeIds))
        const currentPlaces = await communitiesDb.getCommunityPlaces(communityId)
        const placeIdsToValidate = uniquePlaceIds.filter((placeId) => !currentPlaces.some((p) => p.id === placeId))
        await communityPlaces.validateOwnership(placeIdsToValidate, userAddress)
      }

      if (isUpdatingPrivacy) {
        await communityRoles.validatePermissionToUpdateCommunityPrivacy(communityId, userAddress)
      }

      const nameChanged =
        updates.name && updates.name.toLowerCase().trim() !== existingCommunity.name.toLowerCase().trim()
      const descriptionChanged =
        updates.description &&
        updates.description.toLowerCase().trim() !== existingCommunity.description.toLowerCase().trim()

      if (nameChanged || descriptionChanged || thumbnailBuffer) {
        await communityComplianceValidator.validateCommunityContent({
          name: updates.name,
          description: updates.description,
          thumbnailBuffer
        })
      }

      logger.info('Updating community', {
        communityId,
        userAddress,
        updates: JSON.stringify(restUpdates),
        hasThumbnail: thumbnailBuffer ? 'true' : 'false',
        placeIds: placeIds ? placeIds.length : 0
      })

      const updatedCommunity = await communitiesDb.updateCommunity(communityId, {
        ...updates,
        private: updates?.privacy === CommunityPrivacyEnum.Private || undefined
      })

      if (!!updates.name && updates.name.trim() !== existingCommunity.name.trim()) {
        setImmediate(async () => {
          const eventKeySuffix =
            updates.name!.trim().toLowerCase().replace(/ /g, '-') +
            '-' +
            existingCommunity.name.trim().toLowerCase().replace(/ /g, '-')

          await communityBroadcaster.broadcast({
            type: Events.Type.COMMUNITY,
            subType: Events.SubType.Community.RENAMED,
            key: `${communityId}-${eventKeySuffix}`,
            timestamp: Date.now(),
            metadata: {
              id: communityId,
              oldName: existingCommunity.name,
              newName: updates.name!,
              thumbnailUrl: (await communityThumbnail.getThumbnail(communityId)) || 'N/A'
            }
          })
        })
      }

      if (thumbnailBuffer) {
        const thumbnailUrl = await communityThumbnail.uploadThumbnail(communityId, thumbnailBuffer)
        await cdnCacheInvalidator.invalidateThumbnail(communityId)

        logger.info('Thumbnail updated', {
          thumbnailUrl,
          communityId,
          size: thumbnailBuffer.length
        })

        updatedCommunity.thumbnails = {
          raw: communityThumbnail.buildThumbnailUrl(communityId)
        }
      }

      // Update places if placeIds is provided (even if empty array to remove all places)
      // If placeIds is undefined, it means nothing changed related to places
      if (placeIds !== undefined) {
        await communityPlaces.updatePlaces(communityId, userAddress, placeIds)

        logger.info('Community places updated', {
          communityId,
          userAddress,
          placeIds: placeIds.length
        })
      }

      if (isUpdatingPrivacy && updates.privacy === CommunityPrivacyEnum.Public) {
        await communitiesDb.acceptAllRequestsToJoin(communityId)
      }

      logger.info('Community updated successfully', {
        communityId,
        userAddress,
        updatedFields: JSON.stringify(Object.keys(restUpdates)),
        hasThumbnail: thumbnailBuffer ? 'true' : 'false',
        hasPlacesUpdate: placeIds !== undefined ? 'true' : 'false'
      })

      return updatedCommunity
    },

    getCommunityInvites: async (inviter: EthAddress, invitee: EthAddress): Promise<Community[]> => {
      const communities = await communitiesDb.getCommunityInvites(inviter, invitee)

      return communities.map((community) => ({
        id: community.id,
        name: community.name,
        description: community.description,
        ownerAddress: community.ownerAddress,
        privacy: community.privacy,
        active: community.active,
        thumbnails: community.thumbnails
      }))
    },

    getAllCommunitiesForModeration: async (
      options: GetCommunitiesOptions
    ): Promise<GetCommunitiesWithTotal<CommunityForModeration>> => {
      const [communities, total] = await Promise.all([
        communitiesDb.getAllCommunitiesForModeration(options),
        communitiesDb.getAllCommunitiesForModerationCount({ search: options.search })
      ])

      const thumbnailMap = await communityThumbnail.getThumbnails(communities.map((c) => c.id))

      const communitiesWithThumbnails = communities.map((community) => {
        const thumbnail = thumbnailMap[community.id]
        const result = { ...community }

        if (thumbnail) {
          result.thumbnails = {
            raw: thumbnail
          }
        }

        return result
      })

      return { communities: communitiesWithThumbnails, total }
    }
  }
}<|MERGE_RESOLUTION|>--- conflicted
+++ resolved
@@ -160,7 +160,6 @@
         communitiesDb.getCommunitiesCount(userAddress, options)
       ])
 
-<<<<<<< HEAD
       const [communityOwnersNames, thumbnailMap] = await Promise.all([
         communityOwners.getOwnersNames(communities.map((c) => c.ownerAddress)),
         communityThumbnail.getThumbnails(communities.map((c) => c.id))
@@ -171,18 +170,6 @@
         thumbnail: thumbnailMap[community.id]
       }))
 
-=======
-      const [communityOwnersNames, communitiesWithThumbnails] = await Promise.all([
-        communityOwners.getOwnersNames(communities.map((c) => c.ownerAddress)),
-        Promise.all(
-          communities.map(async (community) => {
-            const thumbnail = await communityThumbnail.getThumbnail(community.id)
-            return { community, thumbnail }
-          })
-        )
-      ])
-
->>>>>>> 312cf275
       const communitiesWithThumbnailsAndOwnerNames = communitiesWithThumbnails.map(({ community, thumbnail }) => {
         const result = { ...community, ownerName: communityOwnersNames[community.ownerAddress] }
 
@@ -222,7 +209,6 @@
         communitiesDb.getPublicCommunitiesCount({ search })
       ])
 
-<<<<<<< HEAD
       const [communityOwnersNames, thumbnailMap] = await Promise.all([
         communityOwners.getOwnersNames(communities.map((c) => c.ownerAddress)),
         communityThumbnail.getThumbnails(communities.map((c) => c.id))
@@ -232,17 +218,6 @@
         community,
         thumbnail: thumbnailMap[community.id]
       }))
-=======
-      const [communityOwnersNames, communitiesWithThumbnails] = await Promise.all([
-        communityOwners.getOwnersNames(communities.map((c) => c.ownerAddress)),
-        Promise.all(
-          communities.map(async (community) => {
-            const thumbnail = await communityThumbnail.getThumbnail(community.id)
-            return { community, thumbnail }
-          })
-        )
-      ])
->>>>>>> 312cf275
 
       const communitiesWithThumbnailsAndOwnerNames = communitiesWithThumbnails.map(({ community, thumbnail }) => {
         const result = { ...community, ownerName: communityOwnersNames[community.ownerAddress] }
