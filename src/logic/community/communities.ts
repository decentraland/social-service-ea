import { NotAuthorizedError } from '@dcl/platform-server-commons'
import { AppComponents, CommunityRole } from '../../types'
import { CommunityNotFoundError } from './errors'
import {
  CommunityWithUserInformationAndVoiceChat,
  GetCommunitiesOptions,
  GetCommunitiesWithTotal,
  ICommunitiesComponent,
  CommunityPublicInformationWithVoiceChat,
  AggregatedCommunityWithMemberAndVoiceChatData,
  MemberCommunity,
  Community,
  CommunityUpdates,
  AggregatedCommunity,
  CommunityPrivacyEnum
} from './types'
import {
  isOwner,
  toCommunityWithMembersCount,
  toCommunityResultsWithVoiceChat,
  toPublicCommunity,
  toPublicCommunityWithVoiceChat
} from './utils'
import { isErrorWithMessage } from '../../utils/errors'
import { EthAddress, Events } from '@dcl/schemas'

export function createCommunityComponent(
  components: Pick<
    AppComponents,
    | 'communitiesDb'
    | 'catalystClient'
    | 'communityRoles'
    | 'communityPlaces'
    | 'communityEvents'
    | 'cdnCacheInvalidator'
    | 'communityOwners'
    | 'communityBroadcaster'
    | 'communityThumbnail'
    | 'cdnCacheInvalidator'
    | 'commsGatekeeper'
    | 'logs'
    | 'communityComplianceValidator'
  >
): ICommunitiesComponent {
  const {
    communitiesDb,
    catalystClient,
    communityRoles,
    communityPlaces,
    communityEvents,
    communityOwners,
    communityBroadcaster,
    communityThumbnail,
    cdnCacheInvalidator,
    commsGatekeeper,
    logs,
    communityComplianceValidator
  } = components

  const logger = logs.getLogger('community-component')

  /**
   * Helper function to filter communities with active voice chat using batch API
   * @param communities - Array of communities to filter
   * @returns Promise<T[]> - Filtered array containing only communities with active voice chat
   */
  async function filterCommunitiesWithActiveVoiceChat<T extends { id: string }>(communities: T[]): Promise<T[]> {
    if (communities.length === 0) {
      return communities
    }

    try {
      const communityIds = communities.map((c) => c.id)
      const voiceChatStatuses = await commsGatekeeper.getCommunitiesVoiceChatStatus(communityIds)

      return communities.filter((community) => voiceChatStatuses[community.id]?.isActive ?? false)
    } catch (error) {
      logger.warn('Error filtering communities by voice chat status', {
        error: isErrorWithMessage(error) ? error.message : 'Unknown error'
      })
      return [] // If batch call fails, return empty array for safety
    }
  }

  /**
   * Helper function to get voice chat statuses with error handling
   * @param communityIds - Array of community IDs
   * @returns Promise<Record<string, any>> - Voice chat statuses or empty object if error
   */
  async function getVoiceChatStatuses(communityIds: string[]): Promise<Record<string, any>> {
    try {
      return (await commsGatekeeper.getCommunitiesVoiceChatStatus(communityIds)) || {}
    } catch (error) {
      logger.warn('Error getting voice chat statuses for communities', {
        error: isErrorWithMessage(error) ? error.message : 'Unknown error'
      })
      return {}
    }
  }

  return {
    getCommunity: async (
      id: string,
      options: {
        as?: EthAddress
      }
    ): Promise<AggregatedCommunityWithMemberAndVoiceChatData> => {
      const [community, membersCount, voiceChatStatus] = await Promise.all([
        communitiesDb.getCommunity(id, options?.as),
        communitiesDb.getCommunityMembersCount(id),
        commsGatekeeper.getCommunityVoiceChatStatus(id)
      ])

      if (!community) {
        throw new CommunityNotFoundError(id)
      }

      const [thumbnail, ownerName, isHostingLiveEvent] = await Promise.all([
        communityThumbnail.getThumbnail(community.id),
        communityOwners.getOwnerName(community.ownerAddress, community.id),
        communityEvents.isCurrentlyHostingEvents(community.id)
      ])

      if (thumbnail) {
        community.thumbnails = {
          raw: thumbnail
        }
      }

      return toCommunityWithMembersCount({ ...community, ownerName, isHostingLiveEvent }, membersCount, voiceChatStatus)
    },

    getCommunities: async (
      userAddress: string,
      options: GetCommunitiesOptions
    ): Promise<GetCommunitiesWithTotal<Omit<CommunityWithUserInformationAndVoiceChat, 'isHostingLiveEvent'>>> => {
      const [communities, total] = await Promise.all([
        communitiesDb.getCommunities(userAddress, options),
        communitiesDb.getCommunitiesCount(userAddress, options)
      ])

      const communitiesWithThumbnailsAndOwnerNames = await Promise.all(
        communities.map(async (community) => {
          const [thumbnail, ownerName] = await Promise.all([
            communityThumbnail.getThumbnail(community.id),
            communityOwners.getOwnerName(community.ownerAddress, community.id)
          ])

          const result = { ...community, ownerName }

          if (thumbnail) {
            result.thumbnails = {
              raw: thumbnail
            }
          }

          return result
        })
      )

      // Filter by active voice chat if requested
      const filteredCommunities = options.onlyWithActiveVoiceChat
        ? await filterCommunitiesWithActiveVoiceChat(communitiesWithThumbnailsAndOwnerNames)
        : communitiesWithThumbnailsAndOwnerNames

      const friendsAddresses = Array.from(new Set(filteredCommunities.flatMap((community) => community.friends)))

      const [friendsProfiles, voiceChatStatuses] = await Promise.all([
        catalystClient.getProfiles(friendsAddresses),
        getVoiceChatStatuses(communities.map((c) => c.id))
      ])

      return {
        communities: toCommunityResultsWithVoiceChat(filteredCommunities, friendsProfiles, voiceChatStatuses),
        total: options.onlyWithActiveVoiceChat ? filteredCommunities.length : total
      }
    },

    getCommunitiesPublicInformation: async (
      options: GetCommunitiesOptions
    ): Promise<GetCommunitiesWithTotal<Omit<CommunityPublicInformationWithVoiceChat, 'isHostingLiveEvent'>>> => {
      const { search } = options
      const [communities, total] = await Promise.all([
        communitiesDb.getCommunitiesPublicInformation(options),
        communitiesDb.getPublicCommunitiesCount({ search })
      ])

      const communitiesWithThumbnailsAndOwnerNames = await Promise.all(
        communities.map(async (community) => {
          const [thumbnail, ownerName] = await Promise.all([
            communityThumbnail.getThumbnail(community.id),
            communityOwners.getOwnerName(community.ownerAddress, community.id)
          ])

          const result = { ...community, ownerName }

          if (thumbnail) {
            result.thumbnails = {
              raw: thumbnail
            }
          }

          return result
        })
      )

      // Filter by active voice chat if requested
      const filteredCommunities = options.onlyWithActiveVoiceChat
        ? await filterCommunitiesWithActiveVoiceChat(communitiesWithThumbnailsAndOwnerNames)
        : communitiesWithThumbnailsAndOwnerNames

      const voiceChatStatuses = await getVoiceChatStatuses(filteredCommunities.map((c) => c.id))

      return {
        communities: filteredCommunities.map((community) =>
          toPublicCommunityWithVoiceChat(toPublicCommunity(community), voiceChatStatuses[community.id] || null)
        ),
        total: options.onlyWithActiveVoiceChat ? filteredCommunities.length : total
      }
    },

    getMemberCommunities: async (
      memberAddress: string,
      options: Pick<GetCommunitiesOptions, 'pagination' | 'roles'>
    ): Promise<GetCommunitiesWithTotal<MemberCommunity>> => {
      const [communities, total] = await Promise.all([
        communitiesDb.getMemberCommunities(memberAddress, options),
        communitiesDb.getCommunitiesCount(memberAddress, { onlyMemberOf: true, roles: options.roles })
      ])

      return { communities, total }
    },

    createCommunity: async (
      community: Omit<Community, 'id' | 'active' | 'thumbnails'>,
      thumbnail?: Buffer,
      placeIds: string[] = []
    ): Promise<AggregatedCommunity> => {
      const ownedNames = await catalystClient.getOwnedNames(community.ownerAddress, {
        pageSize: '1'
      })

      if (ownedNames.length === 0) {
        throw new NotAuthorizedError(`The user ${community.ownerAddress} doesn't have any names`)
      }

      const ownerName: string = await communityOwners.getOwnerName(community.ownerAddress)

      if (placeIds.length > 0) {
        await communityPlaces.validateOwnership(placeIds, community.ownerAddress)
      }

      await communityComplianceValidator.validateCommunityContent({
        name: community.name,
        description: community.description,
        thumbnailBuffer: thumbnail
      })

      const newCommunity = await communitiesDb.createCommunity({
        ...community,
        owner_address: community.ownerAddress,
        private: community.privacy === CommunityPrivacyEnum.Private,
        active: true
      })

      await communitiesDb.addCommunityMember({
        communityId: newCommunity.id,
        memberAddress: community.ownerAddress,
        role: CommunityRole.Owner
      })

      if (placeIds.length > 0) {
        await communityPlaces.addPlaces(newCommunity.id, community.ownerAddress, placeIds)
      }

      logger.info('Community created', {
        communityId: newCommunity.id,
        name: newCommunity.name,
        owner: community.ownerAddress.toLowerCase(),
        amountOfPlacesAssociated: placeIds.length
      })

      if (thumbnail) {
        const thumbnailUrl = await communityThumbnail.uploadThumbnail(newCommunity.id, thumbnail)

        logger.info('Thumbnail stored', { thumbnailUrl, communityId: newCommunity.id, size: thumbnail.length })
        newCommunity.thumbnails = {
          raw: communityThumbnail.buildThumbnailUrl(newCommunity.id)
        }
      }

      return {
        ...newCommunity,
        isHostingLiveEvent: false,
        ownerName
      }
    },

    deleteCommunity: async (id: string, userAddress: string): Promise<void> => {
      const community = await communitiesDb.getCommunity(id, userAddress)

      if (!community) {
        throw new CommunityNotFoundError(id)
      }

      if (!isOwner(community, userAddress)) {
        throw new NotAuthorizedError("The user doesn't have permission to delete this community")
      }

      await communitiesDb.deleteCommunity(id)

      setImmediate(async () => {
        await communityBroadcaster.broadcast({
          type: Events.Type.COMMUNITY,
          subType: Events.SubType.Community.DELETED,
          key: id,
          timestamp: Date.now(),
          metadata: {
            id,
            name: community.name,
            thumbnailUrl: (await communityThumbnail.getThumbnail(id)) || 'N/A'
          }
        })
      })
    },

    updateCommunity: async (
      communityId: string,
      userAddress: EthAddress,
      updates: CommunityUpdates
    ): Promise<Community> => {
      const existingCommunity = await communitiesDb.getCommunity(communityId, userAddress)
      if (!existingCommunity) {
        throw new CommunityNotFoundError(communityId)
      }

      await communityRoles.validatePermissionToEditCommunity(communityId, userAddress)

      if (Object.keys(updates).length === 0) {
        return {
          id: existingCommunity.id,
          name: existingCommunity.name,
          description: existingCommunity.description,
          ownerAddress: existingCommunity.ownerAddress,
          privacy: existingCommunity.privacy,
          active: existingCommunity.active
        }
      }

      const { placeIds, thumbnailBuffer, ...restUpdates } = updates
      const isUpdatingPrivacy = updates.privacy && updates.privacy !== existingCommunity.privacy

      if (placeIds && placeIds.length > 0) {
        const uniquePlaceIds = Array.from(new Set(placeIds))
        const currentPlaces = await communitiesDb.getCommunityPlaces(communityId)
        const placeIdsToValidate = uniquePlaceIds.filter((placeId) => !currentPlaces.some((p) => p.id === placeId))
        await communityPlaces.validateOwnership(placeIdsToValidate, userAddress)
      }

<<<<<<< HEAD
      if (updates.name || updates.description || thumbnailBuffer) {
        const nameToValidate = updates.name || existingCommunity.name
        const descriptionToValidate = updates.description || existingCommunity.description

        await communityComplianceValidator.validateCommunityContent({
          name: nameToValidate,
          description: descriptionToValidate,
          thumbnailBuffer
        })
=======
      if (isUpdatingPrivacy) {
        await communityRoles.validatePermissionToUpdateCommunityPrivacy(communityId, userAddress)
>>>>>>> 68877145
      }

      logger.info('Updating community', {
        communityId,
        userAddress,
        updates: JSON.stringify(restUpdates),
        hasThumbnail: thumbnailBuffer ? 'true' : 'false',
        placeIds: placeIds ? placeIds.length : 0
      })

      const updatedCommunity = await communitiesDb.updateCommunity(communityId, {
        ...updates,
        private: updates.privacy ? updates.privacy === CommunityPrivacyEnum.Private : undefined
      })

      if (!!updates.name && updates.name.trim() !== existingCommunity.name.trim()) {
        setImmediate(async () => {
          const eventKeySuffix =
            updates.name!.trim().toLowerCase().replace(/ /g, '-') +
            '-' +
            existingCommunity.name.trim().toLowerCase().replace(/ /g, '-')

          await communityBroadcaster.broadcast({
            type: Events.Type.COMMUNITY,
            subType: Events.SubType.Community.RENAMED,
            key: `${communityId}-${eventKeySuffix}`,
            timestamp: Date.now(),
            metadata: {
              id: communityId,
              oldName: existingCommunity.name,
              newName: updates.name!,
              thumbnailUrl: (await communityThumbnail.getThumbnail(communityId)) || 'N/A'
            }
          })
        })
      }

      if (thumbnailBuffer) {
        const thumbnailUrl = await communityThumbnail.uploadThumbnail(communityId, thumbnailBuffer)
        await cdnCacheInvalidator.invalidateThumbnail(communityId)

        logger.info('Thumbnail updated', {
          thumbnailUrl,
          communityId,
          size: thumbnailBuffer.length
        })

        updatedCommunity.thumbnails = {
          raw: communityThumbnail.buildThumbnailUrl(communityId)
        }
      }

      // Update places if placeIds is provided (even if empty array to remove all places)
      // If placeIds is undefined, it means nothing changed related to places
      if (placeIds !== undefined) {
        await communityPlaces.updatePlaces(communityId, userAddress, placeIds)

        logger.info('Community places updated', {
          communityId,
          userAddress,
          placeIds: placeIds.length
        })
      }

      if (isUpdatingPrivacy && updates.privacy === CommunityPrivacyEnum.Public) {
        await communitiesDb.acceptAllRequestsToJoin(communityId)
      }

      logger.info('Community updated successfully', {
        communityId,
        userAddress,
        updatedFields: JSON.stringify(Object.keys(restUpdates)),
        hasThumbnail: thumbnailBuffer ? 'true' : 'false',
        hasPlacesUpdate: placeIds !== undefined ? 'true' : 'false'
      })

      return updatedCommunity
    },

    getCommunityInvites: async (inviter: EthAddress, invitee: EthAddress): Promise<Community[]> => {
      const communities = await communitiesDb.getCommunityInvites(inviter, invitee)

      return communities.map((community) => ({
        id: community.id,
        name: community.name,
        description: community.description,
        ownerAddress: community.ownerAddress,
        privacy: community.privacy,
        active: community.active,
        thumbnails: community.thumbnails
      }))
    }
  }
}<|MERGE_RESOLUTION|>--- conflicted
+++ resolved
@@ -357,7 +357,10 @@
         await communityPlaces.validateOwnership(placeIdsToValidate, userAddress)
       }
 
-<<<<<<< HEAD
+      if (isUpdatingPrivacy) {
+        await communityRoles.validatePermissionToUpdateCommunityPrivacy(communityId, userAddress)
+      }
+
       if (updates.name || updates.description || thumbnailBuffer) {
         const nameToValidate = updates.name || existingCommunity.name
         const descriptionToValidate = updates.description || existingCommunity.description
@@ -367,10 +370,6 @@
           description: descriptionToValidate,
           thumbnailBuffer
         })
-=======
-      if (isUpdatingPrivacy) {
-        await communityRoles.validatePermissionToUpdateCommunityPrivacy(communityId, userAddress)
->>>>>>> 68877145
       }
 
       logger.info('Updating community', {
