--- conflicted
+++ resolved
@@ -10,11 +10,8 @@
   MemberCommunity,
   Community,
   CommunityUpdates,
-<<<<<<< HEAD
-  CommunityWithMembersCountAndVoiceChatStatus
-=======
+  CommunityWithMembersCountAndVoiceChatStatus,
   CommunityWithOwnerName
->>>>>>> 7078c86b
 } from './types'
 import {
   isOwner,
@@ -32,21 +29,12 @@
     | 'catalystClient'
     | 'communityRoles'
     | 'communityPlaces'
-<<<<<<< HEAD
-    | 'logs'
-    | 'storage'
-    | 'config'
-    | 'commsGatekeeper'
-  >
-): Promise<ICommunitiesComponent> {
-  const { communitiesDb, catalystClient, communityRoles, communityPlaces, logs, storage, config, commsGatekeeper } =
-    components
-=======
     | 'cdnCacheInvalidator'
     | 'communityOwners'
     | 'storage'
     | 'config'
     | 'logs'
+    | 'commsGatekeeper'
   >
 ): Promise<ICommunitiesComponent> {
   const {
@@ -58,9 +46,9 @@
     cdnCacheInvalidator,
     storage,
     config,
-    logs
+    logs,
+    commsGatekeeper
   } = components
->>>>>>> 7078c86b
 
   const logger = logs.getLogger('community-component')
   const CDN_URL = await config.requireString('CDN_URL')
@@ -102,11 +90,7 @@
         }
       }
 
-<<<<<<< HEAD
-      return toCommunityWithMembersCount(community, membersCount, voiceChatStatus)
-=======
-      return toCommunityWithMembersCount({ ...community, ownerName }, membersCount)
->>>>>>> 7078c86b
+      return toCommunityWithMembersCount({ ...community, ownerName }, membersCount, voiceChatStatus)
     },
 
     getCommunities: async (
