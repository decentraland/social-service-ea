--- conflicted
+++ resolved
@@ -46,7 +46,6 @@
   }
 }
 
-<<<<<<< HEAD
 /**
  * This error is thrown when community content violates Decentraland's Code of Ethics
  *
@@ -63,11 +62,19 @@
   ) {
     super(message)
     this.name = 'CommunityComplianceError'
-=======
+  }
+}
+
+/**
+ * This error is thrown when a community request (invite or request to join) is not found
+ *
+ * @export
+ * @class CommunityRequestNotFoundError
+ * @extends {Error}
+ */
 export class CommunityRequestNotFoundError extends Error {
   constructor(public readonly id: string) {
     super(`Community request not found: ${id}`)
     this.name = 'CommunityRequestNotFoundError'
->>>>>>> 5fba4b82
   }
 }