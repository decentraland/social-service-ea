--- conflicted
+++ resolved
@@ -51,13 +51,14 @@
 
     let response: Profile[] = []
 
-<<<<<<< HEAD
     // Deduplicate IDs to avoid fetching the same profile multiple times
     const uniqueIds = Array.from(new Set(ids))
     const cacheKeys = uniqueIds.map((id) => getProfileCacheKey(id))
 
     // Use mGet for efficient batch Redis retrieval
+    console.time(`mGet:catalyst:profiles:${cacheKeys.length}`)
     const cachedProfiles = (await redis.mGet<Profile>(cacheKeys)).filter(Boolean) as Profile[]
+    console.timeEnd(`mGet:catalyst:profiles:${cacheKeys.length}`)
 
     const idsToFetch = uniqueIds.filter(
       (id) =>
@@ -70,23 +71,6 @@
             return false
           }
         })
-=======
-    const cachedProfiles = (
-      await Promise.all(
-        ids.map(async (id) => {
-          console.time(`get:catalyst:profile:${id}`)
-          const profile = await redis.get(`catalyst:profile:${id}`)
-          console.timeEnd(`get:catalyst:profile:${id}`)
-          return profile
-        })
-      )
-    )
-      .filter((profile) => profile !== null)
-      .map((profile) => JSON.parse(profile as string)) as Profile[]
-
-    const idsToFetch = ids.filter(
-      (id) => !cachedProfiles.some((profile) => profile.avatars?.[0]?.ethAddress?.toLowerCase() === id.toLowerCase())
->>>>>>> 321f4a2f
     )
 
     if (idsToFetch.length > 0) {
