import { AppComponents, ICommsGatekeeperComponent, PrivateMessagesPrivacy } from '../types'
import { isErrorWithMessage } from '../utils/errors'

export class PrivateVoiceChatNotFoundError extends Error {
  constructor(callId: string) {
    super(`Voice chat for call ${callId} not found`)
  }
}

export const createCommsGatekeeperComponent = async ({
  logs,
  config,
  fetcher
}: Pick<AppComponents, 'logs' | 'config' | 'fetcher'>): Promise<ICommsGatekeeperComponent> => {
  const { fetch } = fetcher
  const logger = logs.getLogger('comms-gatekeeper-component')
  const commsUrl = await config.requireString('COMMS_GATEKEEPER_URL')
  const commsGateKeeperToken = await config.requireString('COMMS_GATEKEEPER_AUTH_TOKEN')

  /**
   * Updates the private message privacy metadata for a user.
   * @param address - The address of the user to update
   * @param privateMessagesPrivacy - The new private message privacy setting
   */
  async function updateUserPrivateMessagePrivacyMetadata(
    address: string,
    privateMessagesPrivacy: PrivateMessagesPrivacy
  ) {
    try {
      const response = await fetch(`${commsUrl}/users/${address}/private-messages-privacy`, {
        method: 'PATCH',
        headers: {
          'Content-Type': 'application/json',
          Authorization: `Bearer ${commsGateKeeperToken}`
        },
        body: JSON.stringify({
          private_messages_privacy: privateMessagesPrivacy
        })
      })

      if (!response.ok) {
        throw new Error(`Server responded with status ${response.status}`)
      }
      logger.info(`Updated user private message privacy metadata for user ${address} to ${privateMessagesPrivacy}`)
    } catch (error) {
      logger.error(
        `Failed to update user private message privacy metadata for user ${address}: ${isErrorWithMessage(error) ? error.message : 'Unknown error'}`
      )
      throw error
    }
  }

  async function isUserInAVoiceChat(address: string): Promise<boolean> {
    try {
      const response = await fetch(`${commsUrl}/users/${address}/voice-chat-status`, {
        method: 'GET',
        headers: {
          'Content-Type': 'application/json',
          Authorization: `Bearer ${commsGateKeeperToken}`
        }
      })

      if (!response.ok) {
        throw new Error(`Server responded with status ${response.status}`)
      }

      const data = await response.json()
      return Boolean(data.is_user_in_voice_chat)
    } catch (error) {
      logger.error(
        `Failed to check if user ${address} is in a voice chat: ${isErrorWithMessage(error) ? error.message : 'Unknown error'}`
      )
      throw error
    }
  }

  async function getPrivateVoiceChatCredentials(
    roomId: string,
    calleeAddress: string,
    callerAddress: string
  ): Promise<Record<string, { url: string; token: string }>> {
    try {
      const response = await fetch(`${commsUrl}/private-voice-chat`, {
        method: 'POST',
        headers: {
          'Content-Type': 'application/json'
        },
        body: JSON.stringify({
          roomId,
          userAddresses: [calleeAddress, callerAddress]
        })
      })

      if (!response.ok) {
        throw new Error(`Server responded with status ${response.status}`)
      }

      return await response.json()
    } catch (error) {
      logger.error(
        `Failed to get private voice chat keys for user ${calleeAddress} and ${callerAddress}: ${isErrorWithMessage(error) ? error.message : 'Unknown error'}`
      )
      throw error
    }
  }

  async function endPrivateVoiceChat(callId: string, address: string): Promise<void> {
    try {
      const response = await fetch(`${commsUrl}/private-voice-chat/${callId}`, {
        method: 'DELETE',
        headers: {
          'Content-Type': 'application/json',
          Authorization: `Bearer ${commsGateKeeperToken}`
        },
        body: JSON.stringify({
          address
        })
      })

<<<<<<< HEAD
      if (response.status === 404) {
        throw new PrivateVoiceChatNotFoundError(callId)
      }

=======
>>>>>>> 02a10c94
      if (!response.ok) {
        throw new Error(`Server responded with status ${response.status}`)
      }
    } catch (error) {
      logger.error(
        `Failed to end private voice chat for call ${callId} and address ${address}: ${isErrorWithMessage(error) ? error.message : 'Unknown error'}`
      )
      throw error
    }
  }

  return {
    endPrivateVoiceChat,
    updateUserPrivateMessagePrivacyMetadata,
    isUserInAVoiceChat,
    getPrivateVoiceChatCredentials
  }
}<|MERGE_RESOLUTION|>--- conflicted
+++ resolved
@@ -117,13 +117,6 @@
         })
       })
 
-<<<<<<< HEAD
-      if (response.status === 404) {
-        throw new PrivateVoiceChatNotFoundError(callId)
-      }
-
-=======
->>>>>>> 02a10c94
       if (!response.ok) {
         throw new Error(`Server responded with status ${response.status}`)
       }
