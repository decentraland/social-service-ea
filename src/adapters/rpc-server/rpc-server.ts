--- conflicted
+++ resolved
@@ -136,11 +136,7 @@
       type: ServiceType.CALL
     },
     getSocialSettings: {
-<<<<<<< HEAD
       creator: getSocialSettingsService({ components: { logs, settings } }),
-=======
-      creator: getSocialSettingsService({ components: { logs, friendsDb: friendsDb } }),
->>>>>>> c9851227
       type: ServiceType.CALL
     }
   }
