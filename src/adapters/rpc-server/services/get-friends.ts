import { Friendship, RpcServerContext, RPCServiceContext } from '../../../types'
import { getPage } from '../../../utils/pagination'
import { FRIENDSHIPS_PER_PAGE, INTERNAL_SERVER_ERROR } from '../constants'
import {
  ConnectivityStatus,
  GetFriendsPayload,
  PaginatedUsersResponse
} from '@dcl/protocol/out-js/decentraland/social_service/v3/social_service_v3.gen'

export function getFriendsService({
  components: { logs, db, archipelagoStats }
}: RPCServiceContext<'logs' | 'db' | 'archipelagoStats'>) {
  const logger = logs.getLogger('get-friends-service')

  return async function (request: GetFriendsPayload, context: RpcServerContext): Promise<PaginatedUsersResponse> {
<<<<<<< HEAD
    const { pagination, status } = request
=======
    const { pagination, status: _status } = request
    const { address: loggedUserAddress } = context
>>>>>>> 12ee2656
    try {
      const [friends, total] = await Promise.all([
        db.getFriends(loggedUserAddress, { pagination }),
        db.getFriendsCount(loggedUserAddress)
      ])

      const peersConnected = await archipelagoStats.getPeers()

      return {
<<<<<<< HEAD
        users: friends
          .filter((friend: Friendship) =>
            status === ConnectivityStatus.ONLINE
              ? peersConnected[friend.address_requested]
              : !peersConnected[friend.address_requested]
          )
          .map((friend: Friendship) => ({ address: friend.address_requested })),
=======
        users: friends.map((friend) => ({
          address: friend.address_requested === loggedUserAddress ? friend.address_requester : friend.address_requested
        })),
>>>>>>> 12ee2656
        paginationData: {
          total,
          page: getPage(pagination?.limit || FRIENDSHIPS_PER_PAGE, pagination?.offset)
        }
      }
    } catch (error) {
      logger.error(error as any)
      // throw an error bc there is no sense to create a generator to send an error
      // as it's done in the previous Social Service
      throw new Error(INTERNAL_SERVER_ERROR)
    }
  }
}<|MERGE_RESOLUTION|>--- conflicted
+++ resolved
@@ -13,12 +13,8 @@
   const logger = logs.getLogger('get-friends-service')
 
   return async function (request: GetFriendsPayload, context: RpcServerContext): Promise<PaginatedUsersResponse> {
-<<<<<<< HEAD
     const { pagination, status } = request
-=======
-    const { pagination, status: _status } = request
     const { address: loggedUserAddress } = context
->>>>>>> 12ee2656
     try {
       const [friends, total] = await Promise.all([
         db.getFriends(loggedUserAddress, { pagination }),
@@ -28,19 +24,15 @@
       const peersConnected = await archipelagoStats.getPeers()
 
       return {
-<<<<<<< HEAD
         users: friends
           .filter((friend: Friendship) =>
             status === ConnectivityStatus.ONLINE
               ? peersConnected[friend.address_requested]
               : !peersConnected[friend.address_requested]
           )
-          .map((friend: Friendship) => ({ address: friend.address_requested })),
-=======
-        users: friends.map((friend) => ({
-          address: friend.address_requested === loggedUserAddress ? friend.address_requester : friend.address_requested
-        })),
->>>>>>> 12ee2656
+          .map((friend) => ({
+            address: friend.address_requested === loggedUserAddress ? friend.address_requester : friend.address_requested
+          })),
         paginationData: {
           total,
           page: getPage(pagination?.limit || FRIENDSHIPS_PER_PAGE, pagination?.offset)
@@ -48,8 +40,6 @@
       }
     } catch (error) {
       logger.error(error as any)
-      // throw an error bc there is no sense to create a generator to send an error
-      // as it's done in the previous Social Service
       throw new Error(INTERNAL_SERVER_ERROR)
     }
   }
