--- conflicted
+++ resolved
@@ -8,12 +8,9 @@
   FriendshipRequest,
   IDatabaseComponent,
   Friend,
-<<<<<<< HEAD
-  BlockedUser
-=======
+  BlockedUser,
   Pagination,
   Action
->>>>>>> ca2a8844
 } from '../types'
 import { FRIENDSHIPS_PER_PAGE } from './rpc-server/constants'
 import { normalizeAddress } from '../utils/address'
