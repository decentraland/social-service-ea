--- conflicted
+++ resolved
@@ -3,6 +3,10 @@
 [![Coverage Status](https://coveralls.io/repos/github/decentraland/social-service-ea/badge.svg)](https://coveralls.io/github/decentraland/social-service-ea)
 
 A microservice that handles social interactions (friendships) and referral system for Decentraland, built using the Well Known Components architecture pattern.
+
+## API Documentation
+
+👉 [View Swagger API Docs](https://decentraland.github.io/social-service-ea/)
 
 ## Table of Contents
 
@@ -15,13 +19,10 @@
     - [Referrals](#referrals)
   - [Friendship Flow Diagrams](#friendship-flow-diagrams)
   - [Block System Flow](#block-system-flow)
-<<<<<<< HEAD
   - [Referral System Flow](#referral-system-flow)
-=======
 - [🔗 API Documentation for Communities](#-api-documentation-for-communities)
   - [Local Development](#local-development)
   - [Documentation Structure](#documentation-structure)
->>>>>>> 3a135c21
 - [🚀 Getting Started](#-getting-started)
   - [Prerequisites](#prerequisites)
   - [Local Development](#local-development)
@@ -34,6 +35,7 @@
 ## 🌟 Features
 
 ### Social Features
+
 - Friendship management (requests, accepts, rejects, cancellations)
 - Real-time friend status updates
 - Mutual friends discovery
@@ -42,6 +44,7 @@
 - User blocking system
 
 ### Referral Features
+
 - New referral progress validation
 - Referrer tier validation
 - Unlocked tiers calculation
@@ -65,6 +68,7 @@
 - **Peers Synchronization**: Synchronizes peers with the Archipelago Stats service and store them in Redis
 
 #### Referral Components
+
 - **Database (PostgreSQL)**: Stores referral records and rewards
 - **Auth Chain Validator**: Validates authentication chains for referrals
 - **Reward Calculator**: Calculates and manages referral rewards
@@ -284,7 +288,6 @@
     end
 ```
 
-<<<<<<< HEAD
 ### Referral System Flow
 
 ```mermaid
@@ -317,7 +320,6 @@
     HTTP Server-->>Client: Referral Progress Data
 ```
 
-=======
 ## 🔗 API Documentation for Communities
 
 The API documentation is automatically generated and deployed to GitHub Pages when changes are pushed to the main branch.
@@ -336,7 +338,6 @@
 - `docs/communities-schemas.yaml`: Shared schemas used in the OpenAPI specification
 - `docs/index.html`: Generated documentation (do not edit manually)
 
->>>>>>> 3a135c21
 ## 🚀 Getting Started
 
 ### Prerequisites
