import { IFriendsComponent } from '../../../src/logic/friends'

export function createFriendsMockedComponent({
  getFriendsProfiles = jest.fn(),
  blockUser = jest.fn(),
  getBlockedUsers = jest.fn(),
  getBlockingStatus = jest.fn(),
  getFriendshipStatus = jest.fn(),
<<<<<<< HEAD
  getMutualFriendsProfiles: getMutualFriends = jest.fn(),
  getPendingFriendshipRequests = jest.fn(),
  getSentFriendshipRequests = jest.fn()
=======
  getMutualFriendsProfiles = jest.fn()
>>>>>>> c25daa6e
}: Partial<jest.Mocked<IFriendsComponent>> = {}): jest.Mocked<IFriendsComponent> {
  return {
    getFriendsProfiles,
    blockUser,
    getBlockedUsers,
    getBlockingStatus,
    getFriendshipStatus,
<<<<<<< HEAD
    getMutualFriendsProfiles: getMutualFriends,
    getPendingFriendshipRequests,
    getSentFriendshipRequests
=======
    getMutualFriendsProfiles
>>>>>>> c25daa6e
  }
}<|MERGE_RESOLUTION|>--- conflicted
+++ resolved
@@ -6,13 +6,9 @@
   getBlockedUsers = jest.fn(),
   getBlockingStatus = jest.fn(),
   getFriendshipStatus = jest.fn(),
-<<<<<<< HEAD
-  getMutualFriendsProfiles: getMutualFriends = jest.fn(),
+  getMutualFriendsProfiles = jest.fn(),
   getPendingFriendshipRequests = jest.fn(),
   getSentFriendshipRequests = jest.fn()
-=======
-  getMutualFriendsProfiles = jest.fn()
->>>>>>> c25daa6e
 }: Partial<jest.Mocked<IFriendsComponent>> = {}): jest.Mocked<IFriendsComponent> {
   return {
     getFriendsProfiles,
@@ -20,12 +16,8 @@
     getBlockedUsers,
     getBlockingStatus,
     getFriendshipStatus,
-<<<<<<< HEAD
-    getMutualFriendsProfiles: getMutualFriends,
+    getMutualFriendsProfiles,
     getPendingFriendshipRequests,
     getSentFriendshipRequests
-=======
-    getMutualFriendsProfiles
->>>>>>> c25daa6e
   }
 }