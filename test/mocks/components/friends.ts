--- conflicted
+++ resolved
@@ -3,29 +3,23 @@
 export function createFriendsMockedComponent({
   getFriendsProfiles = jest.fn(),
   blockUser = jest.fn(),
-<<<<<<< HEAD
   getBlockedUsers = jest.fn(),
   getBlockingStatus = jest.fn(),
   getFriendshipStatus = jest.fn(),
   getMutualFriendsProfiles = jest.fn(),
   getPendingFriendshipRequests = jest.fn(),
-  getSentFriendshipRequests = jest.fn()
-=======
+  getSentFriendshipRequests = jest.fn(),
   unblockUser = jest.fn()
->>>>>>> 78c0fc72
 }: Partial<jest.Mocked<IFriendsComponent>> = {}): jest.Mocked<IFriendsComponent> {
   return {
     getFriendsProfiles,
     blockUser,
-<<<<<<< HEAD
     getBlockedUsers,
     getBlockingStatus,
     getFriendshipStatus,
     getMutualFriendsProfiles,
     getPendingFriendshipRequests,
-    getSentFriendshipRequests
-=======
+    getSentFriendshipRequests,
     unblockUser
->>>>>>> 78c0fc72
   }
 }