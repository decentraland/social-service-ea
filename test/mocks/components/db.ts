--- conflicted
+++ resolved
@@ -15,14 +15,11 @@
   getReceivedFriendshipRequests: jest.fn(),
   getReceivedFriendshipRequestsCount: jest.fn(),
   getSentFriendshipRequests: jest.fn(),
-<<<<<<< HEAD
   getBlockedUsers: jest.fn(),
   blockUser: jest.fn(),
   unblockUser: jest.fn(),
   blockUsers: jest.fn(),
   unblockUsers: jest.fn(),
-=======
   getSentFriendshipRequestsCount: jest.fn(),
->>>>>>> ca2a8844
   executeTx: jest.fn()
 }