--- conflicted
+++ resolved
@@ -97,23 +97,13 @@
     })
   })
 
-<<<<<<< HEAD
-  it('should return an invalidFriendshipAction when the user is trying to request a friendship to themselves', async () => {
-    jest.spyOn(FriendshipsLogic, 'parseUpsertFriendshipRequest').mockReturnValueOnce(mockParsedRequest)
-    const mockRequestToMyself: UpsertFriendshipPayload = {
-=======
   it('should return invalidFriendshipAction for a self-request', async () => {
     const mockSelfRequest: UpsertFriendshipPayload = {
->>>>>>> e5c2bafe
       action: {
         $case: 'request',
         request: { user: { address: rpcContext.address }, message }
       }
     }
-<<<<<<< HEAD
-
-    const result: UpsertFriendshipResponse = await upsertFriendship(mockRequestToMyself, rpcContext)
-=======
     const mockSelfRequestParsed = {
       action: Action.REQUEST,
       user: rpcContext.address,
@@ -122,18 +112,13 @@
     jest.spyOn(FriendshipsLogic, 'parseUpsertFriendshipRequest').mockReturnValueOnce(mockSelfRequestParsed)
 
     const result: UpsertFriendshipResponse = await upsertFriendship(mockSelfRequest, rpcContext)
->>>>>>> e5c2bafe
 
     expect(result).toEqual({
       response: {
         $case: 'invalidFriendshipAction',
-<<<<<<< HEAD
-        invalidFriendshipAction: {}
-=======
         invalidFriendshipAction: {
           message: 'You cannot send a friendship request to yourself'
         }
->>>>>>> e5c2bafe
       }
     })
   })
