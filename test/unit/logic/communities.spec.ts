--- conflicted
+++ resolved
@@ -286,7 +286,6 @@
         total: 1
       })
 
-<<<<<<< HEAD
       expect(mockCommunitiesDB.getCommunities).toHaveBeenCalledWith(userAddress, {
         ...options,
         communityIds: undefined
@@ -295,10 +294,8 @@
         ...options,
         communityIds: undefined
       })
-=======
       expect(mockCommunitiesDB.getCommunities).toHaveBeenCalledWith(userAddress, { ...options, communityIds: undefined })
       expect(mockCommunitiesDB.getCommunitiesCount).toHaveBeenCalledWith(userAddress, { ...options, communityIds: undefined })
->>>>>>> 259756eb
       expect(mockCatalystClient.getProfiles).toHaveBeenCalledWith(['0xfriend1', '0xfriend2'])
       expect(mockCommunityOwners.getOwnersNames).toHaveBeenCalledWith([mockCommunity.ownerAddress])
     })
@@ -314,7 +311,6 @@
         total: 0
       })
 
-<<<<<<< HEAD
       expect(mockCommunitiesDB.getCommunities).toHaveBeenCalledWith(userAddress, {
         ...options,
         communityIds: undefined
@@ -323,10 +319,8 @@
         ...options,
         communityIds: undefined
       })
-=======
       expect(mockCommunitiesDB.getCommunities).toHaveBeenCalledWith(userAddress, { ...options, communityIds: undefined })
       expect(mockCommunitiesDB.getCommunitiesCount).toHaveBeenCalledWith(userAddress, { ...options, communityIds: undefined })
->>>>>>> 259756eb
       expect(mockCatalystClient.getProfiles).toHaveBeenCalledWith([])
       expect(mockCommunityOwners.getOwnersNames).toHaveBeenCalledWith([])
     })
@@ -353,10 +347,7 @@
       // Verify getAllActiveCommunityVoiceChats is NOT called when not filtering
       expect(mockCommsGatekeeper.getAllActiveCommunityVoiceChats).not.toHaveBeenCalled()
     })
-<<<<<<< HEAD
-=======
-
->>>>>>> 259756eb
+
 
     describe('when filtering by active voice chat', () => {
       const optionsWithVoiceChat = { ...options, onlyWithActiveVoiceChat: true }
@@ -402,23 +393,19 @@
 
         expect(mockCommsGatekeeper.getAllActiveCommunityVoiceChats).toHaveBeenCalled()
         // Verify DB was called with the filtered community IDs
-<<<<<<< HEAD
         expect(mockCommunitiesDB.getCommunities).toHaveBeenCalledWith(
           userAddress,
           expect.objectContaining({
             communityIds: ['community-with-voice-chat']
           })
         )
-=======
         expect(mockCommunitiesDB.getCommunities).toHaveBeenCalledWith(userAddress, expect.objectContaining({
           communityIds: ['community-with-voice-chat']
         }))
->>>>>>> 259756eb
         // Verify getCommunitiesVoiceChatStatus is NOT called when filtering
         expect(mockCommsGatekeeper.getCommunitiesVoiceChatStatus).not.toHaveBeenCalled()
       })
 
-<<<<<<< HEAD
       describe('when there are no communities with active voice chat', () => {
         beforeEach(() => {
           mockCommsGatekeeper.getAllActiveCommunityVoiceChats.mockResolvedValueOnce([])
@@ -430,7 +417,6 @@
           expect(result.communities).toHaveLength(0)
           expect(result.total).toBe(0)
 
-=======
 
       describe('when there are no communities with active voice chat', () => {
         beforeEach(() => {
@@ -443,7 +429,6 @@
           expect(result.communities).toHaveLength(0)
           expect(result.total).toBe(0)
           
->>>>>>> 259756eb
           // Verify DB is NOT called because of early return
           expect(mockCommunitiesDB.getCommunities).not.toHaveBeenCalled()
           expect(mockCommunitiesDB.getCommunitiesCount).not.toHaveBeenCalled()
@@ -466,13 +451,10 @@
 
           expect(result.communities).toHaveLength(0)
           expect(result.total).toBe(0)
-<<<<<<< HEAD
 
           // Verify getCommunitiesVoiceChatStatus is NOT called when filtering
 
-=======
           
->>>>>>> 259756eb
           // Verify DB is NOT called because of early return
           expect(mockCommunitiesDB.getCommunities).not.toHaveBeenCalled()
           expect(mockCommunitiesDB.getCommunitiesCount).not.toHaveBeenCalled()
@@ -493,11 +475,8 @@
 
           expect(result.communities).toHaveLength(0)
           expect(result.total).toBe(0)
-<<<<<<< HEAD
-
-=======
+
           
->>>>>>> 259756eb
           // Verify getCommunitiesVoiceChatStatus is NOT called when filtering
           expect(mockCommsGatekeeper.getCommunitiesVoiceChatStatus).not.toHaveBeenCalled()
         })
@@ -556,7 +535,6 @@
         total: 1
       })
 
-<<<<<<< HEAD
       expect(mockCommunitiesDB.getCommunitiesPublicInformation).toHaveBeenCalledWith({
         ...options,
         communityIds: undefined
@@ -565,10 +543,8 @@
         search: 'test',
         communityIds: undefined
       })
-=======
       expect(mockCommunitiesDB.getCommunitiesPublicInformation).toHaveBeenCalledWith({ ...options, communityIds: undefined })
       expect(mockCommunitiesDB.getPublicCommunitiesCount).toHaveBeenCalledWith({ search: 'test', communityIds: undefined })
->>>>>>> 259756eb
       expect(mockCommunityOwners.getOwnersNames).toHaveBeenCalledWith([mockCommunity.ownerAddress])
     })
 
@@ -626,17 +602,14 @@
 
         expect(mockCommsGatekeeper.getAllActiveCommunityVoiceChats).toHaveBeenCalled()
         // Verify DB was called with the filtered community IDs
-<<<<<<< HEAD
         expect(mockCommunitiesDB.getCommunitiesPublicInformation).toHaveBeenCalledWith(
           expect.objectContaining({
             communityIds: ['public-community-with-voice-chat']
           })
         )
-=======
         expect(mockCommunitiesDB.getCommunitiesPublicInformation).toHaveBeenCalledWith(expect.objectContaining({
           communityIds: ['public-community-with-voice-chat']
         }))
->>>>>>> 259756eb
         // Verify getCommunitiesVoiceChatStatus is NOT called when filtering
         expect(mockCommsGatekeeper.getCommunitiesVoiceChatStatus).not.toHaveBeenCalled()
       })
@@ -1513,6 +1486,11 @@
               })
 
               mockCommunitiesDB.acceptAllRequestsToJoin.mockResolvedValueOnce(['request-1'])
+            })
+
+            it('should update the community privacy successfully', async () => {
+              await communityComponent.updateCommunity(communityId, userAddress, updatesWithPrivacyPublic)
+              expect(mockCommunitiesDB.updateCommunity).toHaveBeenCalledWith(communityId, { ...updatesWithPrivacyPublic, private: false })
             })
 
             it('should update the community privacy successfully', async () => {
