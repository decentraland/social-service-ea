--- conflicted
+++ resolved
@@ -75,17 +75,10 @@
         })
         mockCommunitiesDB.getCommunityMembersCount.mockResolvedValue(10)
         mockStorage.exists.mockResolvedValue(false)
-<<<<<<< HEAD
         mockCommsGatekeeper.getCommunityVoiceChatStatus.mockResolvedValue(mockVoiceChatStatus)
-      })
-
-      it('should return community with members count and voice chat status', async () => {
-=======
         mockCommunityOwners.getOwnerName.mockResolvedValue('Test Owner Name')
-      })
-
-      it('should return community with members count and owner name', async () => {
->>>>>>> 7078c86b
+
+      it('should return community with members count and owner name and voice chat status', async () => {
         const result = await communityComponent.getCommunity(communityId, userAddress)
 
         expect(result).toEqual({
@@ -98,11 +91,8 @@
           thumbnails: undefined,
           role: CommunityRole.Member,
           membersCount: 10,
-<<<<<<< HEAD
-          voiceChatStatus: mockVoiceChatStatus
-=======
+          voiceChatStatus: mockVoiceChatStatus,
           ownerName: 'Test Owner Name'
->>>>>>> 7078c86b
         })
 
         expect(mockCommunitiesDB.getCommunity).toHaveBeenCalledWith(communityId, userAddress)
@@ -153,13 +143,8 @@
           new CommunityNotFoundError(communityId)
         )
 
-<<<<<<< HEAD
-        expect(mockCommunitiesDB.getCommunity).toHaveBeenCalledWith(communityId, userAddress)
-        // All calls happen in parallel, so all will be called
-=======
         // Both calls happen in parallel, so both will be called
         expect(mockCommunitiesDB.getCommunity).toHaveBeenCalledWith(communityId, userAddress)
->>>>>>> 7078c86b
         expect(mockCommunitiesDB.getCommunityMembersCount).toHaveBeenCalledWith(communityId)
         expect(mockCommsGatekeeper.getCommunityVoiceChatStatus).toHaveBeenCalledWith(communityId)
       })
