--- conflicted
+++ resolved
@@ -939,8 +939,6 @@
         })
       })
     })
-<<<<<<< HEAD
-=======
 
     describe('and the user is not friends with the blocked user', () => {
       beforeEach(() => {
@@ -1106,6 +1104,5 @@
         expect(result).toEqual(mockProfile)
       })
     })
->>>>>>> 78c0fc72
   })
 })