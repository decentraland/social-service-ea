--- conflicted
+++ resolved
@@ -54,12 +54,9 @@
 import { createMemoryQueueAdapter } from '../src/adapters/memory-queue'
 import { createPeersStatsComponent } from '../src/logic/peers-stats'
 import { createStorageHelper } from './integration/utils/storage'
-<<<<<<< HEAD
 import { createUpdateHandlerComponent } from '../src/logic/updates'
-=======
 import { createAnalyticsComponent } from '../src/logic/analytics'
 import { AnalyticsEventPayload } from '../src/types/analytics'
->>>>>>> 5f125713
 
 /**
  * Behaves like Jest "describe" function, used to describe a test for a
